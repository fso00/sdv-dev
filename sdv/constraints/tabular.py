"""Table constraints.

This module contains constraints that are evaluated within a single table,
and which can affect one or more columns at a time, as well as one or more
rows.

Currently implemented constraints are:

    * CustomConstraint: Simple constraint to be set up by passing the python
      functions that will be used for transformation, reverse transformation
      and validation.
    * UniqueCombinations: Ensure that the combinations of values
      across several columns are the same after sampling.
    * GreaterThan: Ensure that the value in one column is always greater than
      the value in another column.
    * ColumnFormula: Compute the value of a column based on applying a formula
      on the other columns of the table.
    * Between: Ensure that the value in one column is always between the values
      of two other columns/scalars.
"""

import uuid
from datetime import datetime

import numpy as np
import pandas as pd

from sdv.constraints.base import Constraint, import_object


class CustomConstraint(Constraint):
    """Custom Constraint Class.

    This class simply takes the ``transform``, ``reverse_transform``
    and ``is_valid`` methods as optional arguments, so users can
    pass custom functions for each one of them.

    Args:
        transform (callable):
            Function to replace the ``transform`` method.
        reverse_transform (callable):
            Function to replace the ``reverse_transform`` method.
        is_valid (callable):
            Function to replace the ``is_valid`` method.
    """

    def __init__(self, transform=None, reverse_transform=None, is_valid=None):
        self.fit_columns_model = False
        if transform is not None:
            self.transform = import_object(transform)

        if reverse_transform is not None:
            self.reverse_transform = import_object(reverse_transform)

        if is_valid is not None:
            self.is_valid = import_object(is_valid)


class UniqueCombinations(Constraint):
    """Ensure that the combinations across multiple colums stay unique.

    One simple example of this constraint can be found in a table that
    contains the columns `country` and `city`, where each country can
    have multiple cities and the same city name can even be found in
    multiple countries, but some combinations of country/city would
    produce invalid results.

    This constraint would ensure that the combinations of country/city
    found in the sampled data always stay within the combinations previously
    seen during training.

    Args:
        columns (list[str]):
            Names of the columns that need to produce unique combinations.
        handling_strategy (str):
            How this Constraint should be handled, which can be ``transform``,
            ``reject_sampling`` or ``all``. Defaults to ``transform``.
    """

    _separator = None
    _joint_column = None
    _combinations_to_uuids = None
    _uuids_to_combinations = None

    def __init__(self, columns, handling_strategy='transform', fit_columns_model=True):
        self._columns = columns
        self.constraint_columns = tuple(columns)
        super().__init__(handling_strategy=handling_strategy,
                         fit_columns_model=fit_columns_model)

    def _fit(self, table_data):
        """Fit this Constraint to the data.

        The fit process consists on:

            - Finding a separator that works for the
              current data by iteratively adding `#` to it.
            - Generating the joint column name by concatenating
              the names of ``self._columns`` with the separator.
            - Generating a mapping of the unique combinations
              to a unique identifier.

        Args:
            table_data (pandas.DataFrame):
                Table data.
        """
        self._separator = '#'
        while self._separator.join(self._columns) in table_data:
            self._separator += '#'

        self._joint_column = self._separator.join(self._columns)
        self._combinations = table_data[self._columns].drop_duplicates().copy()
        self._combinations_to_uuids = {}
        self._uuids_to_combinations = {}
        for combination in self._combinations.itertuples(index=False, name=None):
            uuid_str = str(uuid.uuid4())
            self._combinations_to_uuids[combination] = uuid_str
            self._uuids_to_combinations[uuid_str] = combination

    def is_valid(self, table_data):
        """Say whether the column values are within the original combinations.

        Args:
            table_data (pandas.DataFrame):
                Table data.

        Returns:
            pandas.Series:
                Whether each row is valid.
        """
        merged = table_data.merge(
            self._combinations,
            how='left',
            on=self._columns,
            indicator=self._joint_column
        )
        return merged[self._joint_column] == 'both'

    def _transform(self, table_data):
        """Transform the table data.

        The transformation consist on removing all the ``self._columns`` from
        the dataframe, and replacing them with a unique identifier that maps to
        that unique combination of column values under the previously computed
        combined column name.

        Args:
            table_data (pandas.DataFrame):
                Table data.

        Returns:
            pandas.DataFrame:
                Transformed data.
        """
        table_data = table_data.copy()
        combinations = table_data[self._columns].itertuples(index=False, name=None)
        uuids = map(self._combinations_to_uuids.get, combinations)
        table_data[self._joint_column] = list(uuids)
        return table_data.drop(self._columns, axis=1)

    def reverse_transform(self, table_data):
        """Reverse transform the table data.

        The transformation is reversed by popping the joint column from
        the table, mapping it back to the original combination of column values,
        and then setting all the columns back to the table with the original
        names.

        Args:
            table_data (pandas.DataFrame):
                Table data.

        Returns:
            pandas.DataFrame:
                Transformed data.
        """
        table_data = table_data.copy()
        columns = table_data.pop(self._joint_column).map(self._uuids_to_combinations)

        for index, column in enumerate(self._columns):
            table_data[column] = columns.str[index]

        return table_data


class GreaterThan(Constraint):
    """Ensure that the ``high`` column is always greater than the ``low`` one.

    The transformation strategy works by creating a column with the
    difference between the ``high`` and ``low`` values and then computing back the
    necessary columns using the difference and whichever other value is available.
    For example, if the ``high`` column is dropped, then the ``low`` column/value
    will be added to the diff to reconstruct the ``high`` column.

    Args:
        low (str or int):
            Either the name of the column that contains the low value,
            or a scalar that is the low value.
        high (str or int):
            Either the name of the column that contains the high value,
            or a scalar that is the high value.
        strict (bool):
            Whether the comparison of the values should be strict ``>=`` or
            not ``>`` when comparing them. Currently, this is only respected
            if ``reject_sampling`` or ``all`` handling strategies are used.
        handling_strategy (str):
            How this Constraint should be handled, which can be ``transform``
            or ``reject_sampling``. Defaults to ``transform``.
        drop (str):
            Which column to drop during transformation. Can be ``'high'``,
            ``'low'`` or ``None``.
        high_is_scalar(bool or None):
            Whether or not the value for high is a scalar or a column name.
            If ``None``, this will be determined during the ``fit`` method
            by checking if the value provided is a column name.
        low_is_scalar(bool or None):
            Whether or not the value for low is a scalar or a column name.
            If ``None``, this will be determined during the ``fit`` method
            by checking if the value provided is a column name.
    """

    _diff_column = None
    _is_datetime = None
    _column_to_reconstruct = None

    def __init__(self, low, high, strict=False, handling_strategy='transform',
                 fit_columns_model=True, drop=None, high_is_scalar=None,
                 low_is_scalar=None):
        self._low = low
        self._high = high
        self._strict = strict
        self.constraint_columns = (low, high)
        self._drop = drop
        self._high_is_scalar = high_is_scalar
        self._low_is_scalar = low_is_scalar
        super().__init__(handling_strategy=handling_strategy,
                         fit_columns_model=fit_columns_model)

    def _get_low_value(self, table_data):
        if self._low_is_scalar:
            return self._low
        elif self._low in table_data.columns:
            return table_data[self._low]

        return None

    def _get_high_value(self, table_data):
        if self._high_is_scalar:
            return self._high
        elif self._high in table_data.columns:
            return table_data[self._high]

        return None

    def _get_column_to_reconstruct(self):
        if self._drop == 'high':
            column = self._high
        elif self._drop == 'low':
            column = self._low
        elif self._high_is_scalar:
            column = self._low
        else:
            column = self._high

        return column

    def _get_diff_column_name(self, table_data):
        token = '#'
        if len(self.constraint_columns) == 1:
            name = self.constraint_columns[0] + token
            while name in table_data.columns:
                name += '#'

            return name

        while token.join(self.constraint_columns) in table_data.columns:
            token += '#'

        return token.join(self.constraint_columns)

    def _fit(self, table_data):
        """Learn the dtype of the high column.

        Args:
            table_data (pandas.DataFrame):
                The Table data.
        """
        if self._high_is_scalar is None:
            self._high_is_scalar = self._high not in table_data.columns
        if self._low_is_scalar is None:
            self._low_is_scalar = self._low not in table_data.columns

        if self._high_is_scalar and self._low_is_scalar:
            raise TypeError('`low` and `high` cannot be both scalars at the same time')
        elif self._low_is_scalar:
            self.constraint_columns = (self._high,)
            self._dtype = table_data[self._high].dtype
        elif self._high_is_scalar:
            self.constraint_columns = (self._low,)
            self._dtype = table_data[self._low].dtype
        else:
            self._dtype = table_data[self._high].dtype

        self._column_to_reconstruct = self._get_column_to_reconstruct()
        self._diff_column = self._get_diff_column_name(table_data)
        low = self._get_low_value(table_data)
        self._is_datetime = (pd.api.types.is_datetime64_ns_dtype(low)
                             or isinstance(low, pd.Timestamp)
                             or isinstance(low, datetime))

    def is_valid(self, table_data):
        """Say whether ``high`` is greater than ``low`` in each row.

        Args:
            table_data (pandas.DataFrame):
                Table data.

        Returns:
            pandas.Series:
                Whether each row is valid.
        """
        low = self._get_low_value(table_data)
        high = self._get_high_value(table_data)
        if self._strict:
            return high > low

        return high >= low

    def _transform(self, table_data):
        """Transform the table data.

        The transformation consist on replacing the ``high`` value with difference
        between it and the ``low`` value.

        Afterwards, a logarithm is applied to the difference + 1 to be able to ensure
        that the value stays positive when reverted afterwards using an exponential.

        Args:
            table_data (pandas.DataFrame):
                Table data.

        Returns:
            pandas.DataFrame:
                Transformed data.
        """
        table_data = table_data.copy()
        diff = self._get_high_value(table_data) - self._get_low_value(table_data)

        if self._is_datetime:
            diff = pd.to_numeric(diff)

        table_data[self._diff_column] = np.log(diff + 1)
        if self._drop == 'high':
            table_data = table_data.drop(self._high, axis=1)
        elif self._drop == 'low':
            table_data = table_data.drop(self._low, axis=1)

        return table_data

    def reverse_transform(self, table_data):
        """Reverse transform the table data.

        The transformation is reversed by computing an exponential of the given
        value, converting it to the original dtype, subtracting 1 and finally
        clipping the value to 0 on the low end to ensure the value is positive.

        Finally, the obtained value is added to the ``low`` column to get the final
        ``high`` value.

        Args:
            table_data (pandas.DataFrame):
                Table data.

        Returns:
            pandas.DataFrame:
                Transformed data.
        """
        table_data = table_data.copy()
        diff = (np.exp(table_data[self._diff_column]).round() - 1).clip(0)
        if self._is_datetime:
            diff = pd.to_timedelta(diff)

        high = self._get_high_value(table_data)
        low = self._get_low_value(table_data)

        if self._drop == 'high':
            table_data[self._high] = (low + diff).astype(self._dtype)
        elif self._drop == 'low':
            table_data[self._low] = (high - diff).astype(self._dtype)
        else:
            invalid = ~self.is_valid(table_data)
            if not self._high_is_scalar and not self._low_is_scalar:
                new_values = low.loc[invalid] + diff.loc[invalid]
            elif self._high_is_scalar:
                new_values = high - diff.loc[invalid]
            else:
                new_values = low + diff.loc[invalid]

            table_data[self._column_to_reconstruct].loc[invalid] = new_values.astype(self._dtype)

        table_data = table_data.drop(self._diff_column, axis=1)

        return table_data


class Positive(GreaterThan):
    """Ensure that the ``high`` column is always positive.

    The transformation strategy works by creating a column with the
    difference between ``high`` and 0 value and then computing back the ``high``
    value by adding the difference to 0 when reversing the transformation.

    Args:
        high (str or int):
            Either the name of the column that contains the high value,
            or a scalar that is the high value.
        strict (bool):
            Whether the comparison of the values should be strict ``>=`` or
            not ``>`` when comparing them. Currently, this is only respected
            if ``reject_sampling`` or ``all`` handling strategies are used.
        handling_strategy (str):
            How this Constraint should be handled, which can be ``transform``
            or ``reject_sampling``. Defaults to ``transform``.
        drop (str):
            Which column to drop during transformation. Can be ``'high'``
            or ``None``.
    """

    def __init__(self, high, strict=False, handling_strategy='transform',
                 fit_columns_model=True, drop=None):
        super().__init__(handling_strategy=handling_strategy,
                         fit_columns_model=fit_columns_model,
                         high=high, low=0, high_is_scalar=False,
                         low_is_scalar=True, drop=drop, strict=strict)


class Negative(GreaterThan):
    """Ensure that the ``low`` column is always negative.

    The transformation strategy works by creating a column with the
    difference between ``low`` and 0 and then computing back the ``low``
    value by subtracting the difference from 0 when reversing the transformation.

    Args:
        high (str or int):
            Either the name of the column that contains the high value,
            or a scalar that is the high value.
        strict (bool):
            Whether the comparison of the values should be strict ``>=`` or
            not ``>`` when comparing them. Currently, this is only respected
            if ``reject_sampling`` or ``all`` handling strategies are used.
        handling_strategy (str):
            How this Constraint should be handled, which can be ``transform``
            or ``reject_sampling``. Defaults to ``transform``.
        drop (str):
            Which column to drop during transformation. Can be ``'low'``
            or ``None``.
    """

    def __init__(self, low, strict=False, handling_strategy='transform',
                 fit_columns_model=True, drop=None):
        super().__init__(handling_strategy=handling_strategy,
                         fit_columns_model=fit_columns_model,
                         high=0, low=low, high_is_scalar=True,
                         low_is_scalar=False, drop=drop, strict=strict)


class ColumnFormula(Constraint):
    """Compute a column based on applying a formula on the others.

    This contraint accepts as input a simple function and a column name.
    During the transformation phase the column is simply dropped.
    During the reverse transformation, the column is re-generated by
    applying the whole table to the given function.

    Args:
        column (str):
            Name of the column to compute applying the formula.
        formula (callable):
            Function to use for the computation.
        handling_strategy (str):
            How this Constraint should be handled, which can be ``transform``
            or ``reject_sampling``. Defaults to ``transform``.
    """

    def __init__(self, column, formula, handling_strategy='transform'):
        self._column = column
        self._formula = import_object(formula)
        super().__init__(handling_strategy, fit_columns_model=False)

    def is_valid(self, table_data):
        """Say whether the data fulfills the formula.

        Args:
            table_data (pandas.DataFrame):
                Table data.

        Returns:
            pandas.Series:
                Whether each row is valid.
        """
        computed = self._formula(table_data)
        return table_data[self._column] == computed

    def transform(self, table_data):
        """Transform the table data.

        The transformation consist on simply dropping the indicated column from the
        table to prevent it from being modeled.

        Args:
            table_data (pandas.DataFrame):
                Table data.

        Returns:
            pandas.DataFrame:
                Transformed data.
        """
        table_data = table_data.copy()
        del table_data[self._column]

        return table_data

    def reverse_transform(self, table_data):
        """Reverse transform the table data.

        The transformation is reversed by applying the given formula function
        to the complete table and storing the result in the indicated column.

        Args:
            table_data (pandas.DataFrame):
                Table data.

        Returns:
            pandas.DataFrame:
                Transformed data.
        """
        table_data = table_data.copy()
        table_data[self._column] = self._formula(table_data)

        return table_data


<<<<<<< HEAD
class Between(Constraint):
    """Ensure that the ``constraint_column`` is always between ``high`` and ``low``.

    The transformation strategy works by replacing the ``constraint_column`` with a
    scaled version and then applying a logit function. The reverse transform
    applies a sigmoid to the data and then scales it back to the original space.

    Args:
        constraint_column (str):
            Name of the column to which the constraint will be applied.
        low (float or str):
            If float, lower bound on the values of the ``constraint_column``.
            If string, name of the column which will be the lower bound.
        high (float or str):
            If float, upper bound on the values of the ``constraint_column``.
            If string, name of the column which will be the upper bound.
        strict (bool):
            Whether the comparison of the values should be strict ``>=`` or
            not ``>`` when comparing them. Currently, this is only respected
            if ``reject_sampling`` or ``all`` handling strategies are used.
        handling_strategy (str):
            How this Constraint should be handled, which can be ``transform``
            or ``reject_sampling``. Defaults to ``transform``.
    """

    def __init__(self, column, low, high, strict=False, handling_strategy='transform',
                 fit_columns_model=True):
        self.constraint_column = column
        self._low = low
        self._high = high
        self._strict = strict
        self._transformed_column = f'#{self.constraint_column}#{self._low}#{self._high}'
        super().__init__(handling_strategy=handling_strategy,
                         fit_columns_model=fit_columns_model)

    def _get_low(self, table_data):
        """Return the appropriate lower bound.

        If the ``low`` value was passed as a string, returns the column named ``low``.
        If it is a float, returns the value itself.

        Args:
            table_data (pandas.DataFrame):
                The Table data.

        Returns:
            pandas.DataFrame or float:
                The lower bound.
        """
        if isinstance(self._low, str):
            return table_data[self._low]

        return self._low

    def _get_high(self, table_data):
        """Return the appropriate upper bound.

        If the ``high`` value was passed as a string, returns the column named ``high``.
        If it is a float, returns the value itself.

        Args:
            table_data (pandas.DataFrame):
                The Table data.

        Returns:
            pandas.DataFrame or float:
                The upper bound.
        """
        if isinstance(self._high, str):
            return table_data[self._high]

        return self._high

    def is_valid(self, table_data):
        """Say whether the ``constraint_column`` is between the ``low`` and ``high`` values.
=======
class Rounding(Constraint):
    """Round a column based on the specified number of digits.

    Args:
        columns (str or list[str]):
            Name of the column(s) to round.
        digits (int):
            How much to round each column. All columns will be rounded to this
            number of digits.
        handling_strategy (str):
            How this Constraint should be handled, which can be ``transform``
            or ``reject_sampling``. Defaults to ``transform``.
        tolerance (int):
            When reject sampling, the sample data must be within this distance
            of the desired rounded values.
    """

    def __init__(self, columns, digits, handling_strategy='transform', tolerance=None):
        if digits > 15:
            raise ValueError('The value of digits cannot exceed 15')

        if tolerance is not None and tolerance >= 10**(-1 * digits):
            raise ValueError('Tolerance must be less than the rounding level')

        if isinstance(columns, str):
            self._columns = [columns]
        else:
            self._columns = columns

        self._digits = digits
        self._round_config = {column: self._digits for column in self._columns}
        self._tolerance = tolerance if tolerance else 10**(-1 * (digits + 1))
        super().__init__(handling_strategy=handling_strategy, fit_columns_model=False)

    def is_valid(self, table_data):
        """Determine if the data satisfies the rounding constraint.
>>>>>>> 2c136cd1

        Args:
            table_data (pandas.DataFrame):
                Table data.

        Returns:
            pandas.Series:
                Whether each row is valid.
        """
<<<<<<< HEAD
        if self._strict:
            satisfy_low_bound = self._get_low(table_data) < table_data[self.constraint_column]
            satisfy_high_bound = table_data[self.constraint_column] < self._get_high(table_data)
            return satisfy_low_bound & satisfy_high_bound

        satisfy_low_bound = self._get_low(table_data) <= table_data[self.constraint_column]
        satisfy_high_bound = table_data[self.constraint_column] <= self._get_high(table_data)
        return satisfy_low_bound & satisfy_high_bound

    def transform(self, table_data):
        """Transform the table data.

        The transformation consists of scaling the ``constraint_column``
        (``(column-low)/(high-low) * cnt + small_cnt``) and then applying
        a logit function to the scaled version of the column.

        Args:
            table_data (pandas.DataFrame):
                Table data.

        Returns:
            pandas.DataFrame:
                Transformed data.
        """
        table_data = table_data.copy()
        low = self._get_low(table_data)
        high = self._get_high(table_data)

        data = (table_data[self.constraint_column] - low) / (high - low)
        data = data * 0.95 + 0.025
        data = np.log(data / (1.0 - data))

        table_data[self._transformed_column] = data
        table_data = table_data.drop(self.constraint_column, axis=1)

        return table_data
=======
        columns = table_data[self._columns]
        rounded = columns.round(self._digits)
        valid = (columns - rounded).abs() <= self._tolerance

        return valid.all(1)
>>>>>>> 2c136cd1

    def reverse_transform(self, table_data):
        """Reverse transform the table data.

<<<<<<< HEAD
        The reverse transform consists of applying a sigmoid to the transformed
        ``constraint_column`` and then scaling it back to the original space
        ( ``(column - cnt) * (high - low) / cnt + low`` ).
=======
        Round the columns to the desired digits.
>>>>>>> 2c136cd1

        Args:
            table_data (pandas.DataFrame):
                Table data.

        Returns:
            pandas.DataFrame:
                Transformed data.
        """
<<<<<<< HEAD
        table_data = table_data.copy()
        low = self._get_low(table_data)
        high = self._get_high(table_data)
        data = table_data[self._transformed_column]

        data = 1 / (1 + np.exp(-data))
        data = (data - 0.025) / 0.95
        data = data * (high - low) + low
        data = data.clip(low, high)

        table_data[self.constraint_column] = data
        table_data = table_data.drop(self._transformed_column, axis=1)

        return table_data
=======
        return table_data.round(self._round_config)
>>>>>>> 2c136cd1
<|MERGE_RESOLUTION|>--- conflicted
+++ resolved
@@ -541,7 +541,6 @@
         return table_data
 
 
-<<<<<<< HEAD
 class Between(Constraint):
     """Ensure that the ``constraint_column`` is always between ``high`` and ``low``.
 
@@ -617,7 +616,83 @@
 
     def is_valid(self, table_data):
         """Say whether the ``constraint_column`` is between the ``low`` and ``high`` values.
-=======
+
+        Args:
+            table_data (pandas.DataFrame):
+                Table data.
+
+        Returns:
+            pandas.Series:
+                Whether each row is valid.
+        """
+        if self._strict:
+            satisfy_low_bound = self._get_low(table_data) < table_data[self.constraint_column]
+            satisfy_high_bound = table_data[self.constraint_column] < self._get_high(table_data)
+            return satisfy_low_bound & satisfy_high_bound
+
+        satisfy_low_bound = self._get_low(table_data) <= table_data[self.constraint_column]
+        satisfy_high_bound = table_data[self.constraint_column] <= self._get_high(table_data)
+        return satisfy_low_bound & satisfy_high_bound
+
+    def transform(self, table_data):
+        """Transform the table data.
+
+        The transformation consists of scaling the ``constraint_column``
+        (``(column-low)/(high-low) * cnt + small_cnt``) and then applying
+        a logit function to the scaled version of the column.
+
+        Args:
+            table_data (pandas.DataFrame):
+                Table data.
+
+        Returns:
+            pandas.DataFrame:
+                Transformed data.
+        """
+        table_data = table_data.copy()
+        low = self._get_low(table_data)
+        high = self._get_high(table_data)
+
+        data = (table_data[self.constraint_column] - low) / (high - low)
+        data = data * 0.95 + 0.025
+        data = np.log(data / (1.0 - data))
+
+        table_data[self._transformed_column] = data
+        table_data = table_data.drop(self.constraint_column, axis=1)
+
+        return table_data
+
+    def reverse_transform(self, table_data):
+        """Reverse transform the table data.
+
+        The reverse transform consists of applying a sigmoid to the transformed
+        ``constraint_column`` and then scaling it back to the original space
+        ( ``(column - cnt) * (high - low) / cnt + low`` ).
+
+        Args:
+            table_data (pandas.DataFrame):
+                Table data.
+
+        Returns:
+            pandas.DataFrame:
+                Transformed data.
+        """
+        table_data = table_data.copy()
+        low = self._get_low(table_data)
+        high = self._get_high(table_data)
+        data = table_data[self._transformed_column]
+
+        data = 1 / (1 + np.exp(-data))
+        data = (data - 0.025) / 0.95
+        data = data * (high - low) + low
+        data = data.clip(low, high)
+
+        table_data[self.constraint_column] = data
+        table_data = table_data.drop(self._transformed_column, axis=1)
+
+        return table_data
+
+
 class Rounding(Constraint):
     """Round a column based on the specified number of digits.
 
@@ -654,7 +729,6 @@
 
     def is_valid(self, table_data):
         """Determine if the data satisfies the rounding constraint.
->>>>>>> 2c136cd1
 
         Args:
             table_data (pandas.DataFrame):
@@ -664,85 +738,23 @@
             pandas.Series:
                 Whether each row is valid.
         """
-<<<<<<< HEAD
-        if self._strict:
-            satisfy_low_bound = self._get_low(table_data) < table_data[self.constraint_column]
-            satisfy_high_bound = table_data[self.constraint_column] < self._get_high(table_data)
-            return satisfy_low_bound & satisfy_high_bound
-
-        satisfy_low_bound = self._get_low(table_data) <= table_data[self.constraint_column]
-        satisfy_high_bound = table_data[self.constraint_column] <= self._get_high(table_data)
-        return satisfy_low_bound & satisfy_high_bound
-
-    def transform(self, table_data):
-        """Transform the table data.
-
-        The transformation consists of scaling the ``constraint_column``
-        (``(column-low)/(high-low) * cnt + small_cnt``) and then applying
-        a logit function to the scaled version of the column.
-
-        Args:
-            table_data (pandas.DataFrame):
-                Table data.
-
-        Returns:
-            pandas.DataFrame:
-                Transformed data.
-        """
-        table_data = table_data.copy()
-        low = self._get_low(table_data)
-        high = self._get_high(table_data)
-
-        data = (table_data[self.constraint_column] - low) / (high - low)
-        data = data * 0.95 + 0.025
-        data = np.log(data / (1.0 - data))
-
-        table_data[self._transformed_column] = data
-        table_data = table_data.drop(self.constraint_column, axis=1)
-
-        return table_data
-=======
         columns = table_data[self._columns]
         rounded = columns.round(self._digits)
         valid = (columns - rounded).abs() <= self._tolerance
 
         return valid.all(1)
->>>>>>> 2c136cd1
 
     def reverse_transform(self, table_data):
         """Reverse transform the table data.
 
-<<<<<<< HEAD
-        The reverse transform consists of applying a sigmoid to the transformed
-        ``constraint_column`` and then scaling it back to the original space
-        ( ``(column - cnt) * (high - low) / cnt + low`` ).
-=======
         Round the columns to the desired digits.
->>>>>>> 2c136cd1
-
-        Args:
-            table_data (pandas.DataFrame):
-                Table data.
-
-        Returns:
-            pandas.DataFrame:
-                Transformed data.
-        """
-<<<<<<< HEAD
-        table_data = table_data.copy()
-        low = self._get_low(table_data)
-        high = self._get_high(table_data)
-        data = table_data[self._transformed_column]
-
-        data = 1 / (1 + np.exp(-data))
-        data = (data - 0.025) / 0.95
-        data = data * (high - low) + low
-        data = data.clip(low, high)
-
-        table_data[self.constraint_column] = data
-        table_data = table_data.drop(self._transformed_column, axis=1)
-
-        return table_data
-=======
-        return table_data.round(self._round_config)
->>>>>>> 2c136cd1
+
+        Args:
+            table_data (pandas.DataFrame):
+                Table data.
+
+        Returns:
+            pandas.DataFrame:
+                Transformed data.
+        """
+        return table_data.round(self._round_config)