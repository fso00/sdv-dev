--- conflicted
+++ resolved
@@ -36,16 +36,10 @@
 import numpy as np
 import pandas as pd
 
-<<<<<<< HEAD
 from sdv.constraints.base import Constraint
 from sdv.constraints.errors import InvalidFunctionError
-from sdv.constraints.utils import is_datetime_type, logit, sigmoid
-=======
-from sdv.constraints.base import Constraint, import_object
-from sdv.constraints.errors import MissingConstraintColumnError
 from sdv.constraints.utils import (
     cast_to_datetime64, get_datetime_format, is_datetime_type, logit, sigmoid)
->>>>>>> c2c2c0d3
 
 INEQUALITY_TO_OPERATION = {
     '>': np.greater,
@@ -887,11 +881,7 @@
             pandas.DataFrame:
                 Transformed data.
         """
-<<<<<<< HEAD
-        data = logit(table_data[self.column_name], self.low_value, self.high_value)
-=======
         data = logit(table_data[self._column_name], self._low_value, self._high_value)
->>>>>>> c2c2c0d3
         table_data[self._transformed_column] = data
         table_data = table_data.drop(self._column_name, axis=1)
 
