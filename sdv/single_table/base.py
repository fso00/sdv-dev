--- conflicted
+++ resolved
@@ -453,10 +453,6 @@
             len(data.columns),
             self._synthesizer_id,
         )
-<<<<<<< HEAD
-
-=======
->>>>>>> 971f685f
         check_synthesizer_version(self, is_fit_method=True, compare_operator=operator.lt)
         self._check_metadata_updated()
         self._fitted = False
