--- conflicted
+++ resolved
@@ -108,15 +108,10 @@
             column = column.clip(min_bound, max_bound)
 
         is_integer = np.dtype(self._dtype).kind == 'i'
-<<<<<<< HEAD
-        if self.enforce_rounding or is_integer:
-            column = column.round(self._rounding_digits or 0)
-=======
-        if self.learn_rounding_scheme and self._rounding_digits is not None:
+        if self.enforce_rounding and self._rounding_digits is not None:
             column = column.round(self._rounding_digits)
         elif is_integer:
             column = column.round(0)
->>>>>>> 941da2f0
 
         if pd.isna(column).any() and is_integer:
             return column
