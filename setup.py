#!/usr/bin/env python
# -*- coding: utf-8 -*-

"""The setup script."""

from setuptools import setup, find_packages

with open('README.md', encoding='utf-8') as readme_file:
    readme = readme_file.read()

with open('HISTORY.md', encoding='utf-8') as history_file:
    history = history_file.read()

install_requires = [
    'Faker>=1.0.1,<4.15',
    'graphviz>=0.13.2,<1',
    'numpy>=1.18.0,<2',
    'pandas>=1.1,<1.1.5',
    'torch>=1.4,<2',
    'tqdm>=4.14,<5',
    'copulas>=0.5.0,<0.6',
    'ctgan>=0.4.1,<0.5',
<<<<<<< HEAD
    'deepecho>=0.2.0,<0.3',
    'rdt>=0.4.1,<0.5',
    'sdmetrics>=0.3.0.dev1,<0.4',
=======
    'deepecho>=0.1.4,<0.2',
    'rdt>=0.4.1,<0.5',
    'sdmetrics>=0.2.0,<0.3',
>>>>>>> 99180a7b
    'torchvision>=0.5.0,<1',
    'sktime>=0.4,<0.6',
    'pomegranate>=0.13.4,<0.14.2',
]

setup_requires = [
    'pytest-runner>=2.11.1',
]

tests_require = [
    'pytest>=3.4.2',
    'pytest-cov>=2.6.0',
    'pytest-rerunfailures>=9.1.1,<10',
    'jupyter>=1.0.0,<2',
    'rundoc>=0.4.3,<0.5',
]

development_requires = [
    # general
    'bumpversion>=0.5.3,<0.6',
    'pip>=9.0.1',
    'watchdog>=0.8.3,<0.11',

    # docs
    'm2r2>=0.2.5,<0.3',
    'nbsphinx>=0.5.0,<0.7',
    'Sphinx>=3,<3.3',
    'pydata-sphinx-theme<0.5',

    # style check
    'flake8>=3.7.7,<4',
    'flake8-absolute-import>=1.0,<2',
    'flake8-docstrings>=1.5.0,<2',
    'flake8-sfs>=0.0.3,<0.1',
    'isort>=4.3.4,<5',

    # fix style issues
    'autoflake>=1.1,<2',
    'autopep8>=1.4.3,<2',

    # distribute on PyPI
    'twine>=1.10.0,<4',
    'wheel>=0.30.0',

    # Advanced testing
    'coverage>=4.5.1,<6',
    'tox>=2.9.1,<4',
    'invoke'
]

setup(
    author='MIT Data To AI Lab',
    author_email='dailabmit@gmail.com',
    classifiers=[
        'Development Status :: 2 - Pre-Alpha',
        'Intended Audience :: Developers',
        'License :: OSI Approved :: MIT License',
        'Natural Language :: English',
        'Programming Language :: Python :: 3',
        'Programming Language :: Python :: 3.6',
        'Programming Language :: Python :: 3.7',
        'Programming Language :: Python :: 3.8',
    ],
    description='Synthetic Data Generation for tabular, relational and time series data.',
    extras_require={
        'test': tests_require,
        'dev': development_requires + tests_require,
    },
    include_package_data=True,
    install_requires=install_requires,
    keywords='sdv synthetic-data synhtetic-data-generation timeseries single-table multi-table',
    license='MIT license',
    long_description=readme + '\n\n' + history,
    long_description_content_type='text/markdown',
    name='sdv',
    packages=find_packages(include=['sdv', 'sdv.*']),
    python_requires='>=3.6,<3.9',
    setup_requires=setup_requires,
    test_suite='tests',
    tests_require=tests_require,
    url='https://github.com/sdv-dev/SDV',
    version='0.8.1.dev0',
    zip_safe=False,
)<|MERGE_RESOLUTION|>--- conflicted
+++ resolved
@@ -20,15 +20,9 @@
     'tqdm>=4.14,<5',
     'copulas>=0.5.0,<0.6',
     'ctgan>=0.4.1,<0.5',
-<<<<<<< HEAD
     'deepecho>=0.2.0,<0.3',
     'rdt>=0.4.1,<0.5',
     'sdmetrics>=0.3.0.dev1,<0.4',
-=======
-    'deepecho>=0.1.4,<0.2',
-    'rdt>=0.4.1,<0.5',
-    'sdmetrics>=0.2.0,<0.3',
->>>>>>> 99180a7b
     'torchvision>=0.5.0,<1',
     'sktime>=0.4,<0.6',
     'pomegranate>=0.13.4,<0.14.2',
