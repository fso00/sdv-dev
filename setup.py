--- conflicted
+++ resolved
@@ -14,11 +14,7 @@
 install_requires = [
     'ctgan>=0.3.0,<0.4',
     'xeger>=0.3.5,<0.4',
-<<<<<<< HEAD
-    'numpy>=1.17.4,<2',
-=======
     'numpy>=1.18.0,<2',
->>>>>>> 53a03f59
     'pandas>=1.1,<1.1.5',
     'graphviz>=0.13.2,<1',
     'copulas>=0.3.3,<0.4',
