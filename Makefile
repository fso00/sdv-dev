.DEFAULT_GOAL := help

define BROWSER_PYSCRIPT
import os, webbrowser, sys

try:
	from urllib import pathname2url
except:
	from urllib.request import pathname2url

webbrowser.open("file://" + pathname2url(os.path.abspath(sys.argv[1])))
endef
export BROWSER_PYSCRIPT

define PRINT_HELP_PYSCRIPT
import re, sys

for line in sys.stdin:
	match = re.match(r'^([a-zA-Z_-]+):.*?## (.*)$$', line)
	if match:
		target, help = match.groups()
		print("%-20s %s" % (target, help))
endef
export PRINT_HELP_PYSCRIPT

BROWSER := python -c "$$BROWSER_PYSCRIPT"

.PHONY: help
help:
	@python -c "$$PRINT_HELP_PYSCRIPT" < $(MAKEFILE_LIST)


# CLEAN TARGETS

.PHONY: clean-build
clean-build: ## remove build artifacts
	rm -fr build/
	rm -fr dist/
	rm -fr .eggs/
	find . -name '*.egg-info' -exec rm -fr {} +
	find . -name '*.egg' -exec rm -f {} +

.PHONY: clean-pyc
clean-pyc: ## remove Python file artifacts
	find . -name '*.pyc' -exec rm -f {} +
	find . -name '*.pyo' -exec rm -f {} +
	find . -name '*~' -exec rm -f {} +
	find . -name '__pycache__' -exec rm -fr {} +

.PHONY: clean-docs
clean-docs: ## remove previously built docs
	rm -rf docs/api/ docs/api_reference/api/ docs/tutorials docs/build docs/_build

.PHONY: clean-coverage
clean-coverage: ## remove coverage artifacts
	rm -f .coverage
	rm -f .coverage.*
	rm -fr htmlcov/

.PHONY: clean-test
clean-test: ## remove test artifacts
	rm -fr .tox/
	rm -fr .pytest_cache

.PHONY: clean
clean: clean-build clean-pyc clean-test clean-coverage clean-docs ## remove all build, test, coverage, docs and Python artifacts


# INSTALL TARGETS

.PHONY: install
install: clean-build clean-pyc ## install the package to the active Python's site-packages
	pip install .

.PHONY: install-test
install-test: clean-build clean-pyc ## install the package and test dependencies
	pip install .[test]

.PHONY: install-develop
install-develop: clean-build clean-pyc ## install the package in editable mode and dependencies for development
	pip install -e .[dev]


# LINT TARGETS

.PHONY: lint-sdv
lint-sdv: ## check style with flake8 and isort
	flake8 sdv
	isort -c --recursive sdv
	pydocstyle sdv
	# pylint sdv --rcfile=setup.cfg

.PHONY: lint-tests
lint-tests: ## check style with flake8 and isort
	flake8 --ignore=D,SFS2 tests
	isort -c --recursive tests

.PHONY: lint
lint: lint-sdv lint-tests  ## Run all code style checks

.PHONY: fix-lint
fix-lint: ## fix lint issues using autoflake, autopep8, and isort
	find sdv tests -name '*.py' | xargs autoflake --in-place --remove-all-unused-imports --remove-unused-variables
	autopep8 --in-place --recursive --aggressive sdv tests
	isort --apply --atomic --recursive sdv tests


# TEST TARGETS

.PHONY: test-unit
test-unit: ## run tests quickly with the default Python
	python -m pytest --reruns 5 --cov=sdv

.PHONY: test-readme
test-readme: ## run the readme snippets
	rm -rf tests/readme_test && mkdir tests/readme_test
	cd tests/readme_test && rundoc run --single-session python3 -t python3 ../../README.md
	rm -rf tests/readme_test

.PHONY: test-tutorials
test-tutorials: ## run the tutorial notebooks
<<<<<<< HEAD
	for f in tutorials/*.ipynb; do jupyter nbconvert --execute --ExecutePreprocessor.timeout=600 --stdout $$f > /dev/null; done
=======
	find tutorials -path "*/.ipynb_checkpoints" -prune -false -o -name "*.ipynb" -exec \
		jupyter nbconvert --execute --ExecutePreprocessor.timeout=3600 --to=html --stdout {} > /dev/null \;
>>>>>>> dd250065

.PHONY: test
test: test-unit test-readme test-tutorials ## test everything that needs test dependencies

.PHONY: check-dependencies
check-dependencies: ## test if there are any broken dependencies
	pip check

.PHONY: test-devel
test-devel: check-dependencies lint docs ## test everything that needs development dependencies

.PHONY: test-all
test-all: ## run tests on every Python version with tox
	tox -r

.PHONY: coverage
coverage: ## check code coverage quickly with the default Python
	coverage run --source sdv -m pytest
	coverage report -m
	coverage html
	$(BROWSER) htmlcov/index.html


# DOCS TARGETS

.PHONY: docs
docs: clean-docs ## generate Sphinx HTML documentation, including API docs
	$(MAKE) -C docs html

.PHONY: view-docs
view-docs: ## view the docs in a browser
	$(BROWSER) docs/_build/html/index.html

.PHONY: serve-docs
serve-docs: view-docs ## compile the docs watching for changes
	watchmedo shell-command -W -R -D -p '*.rst;*.md' -c '$(MAKE) -C docs html' docs


# RELEASE TARGETS

.PHONY: dist
dist: clean ## builds source and wheel package
	python setup.py sdist
	python setup.py bdist_wheel
	ls -l dist

.PHONY: publish-confirm
publish-confirm:
	@echo "WARNING: This will irreversibly upload a new version to PyPI!"
	@echo -n "Please type 'confirm' to proceed: " \
		&& read answer \
		&& [ "$${answer}" = "confirm" ]

.PHONY: publish-test
publish-test: dist publish-confirm ## package and upload a release on TestPyPI
	twine upload --repository-url https://test.pypi.org/legacy/ dist/*

.PHONY: publish
publish: dist publish-confirm ## package and upload a release
	twine upload dist/*

.PHONY: bumpversion-release
bumpversion-release: ## Merge master to stable and bumpversion release
	git checkout stable || git checkout -b stable
	git merge --no-ff master -m"make release-tag: Merge branch 'master' into stable"
	bumpversion release
	git push --tags origin stable

.PHONY: bumpversion-release-test
bumpversion-release-test: ## Merge master to stable and bumpversion release
	git checkout stable || git checkout -b stable
	git merge --no-ff master -m"make release-tag: Merge branch 'master' into stable"
	bumpversion release --no-tag
	@echo git push --tags origin stable

.PHONY: bumpversion-patch
bumpversion-patch: ## Merge stable to master and bumpversion patch
	git checkout master
	git merge stable
	bumpversion --no-tag patch
	git push

.PHONY: bumpversion-candidate
bumpversion-candidate: ## Bump the version to the next candidate
	bumpversion candidate --no-tag

.PHONY: bumpversion-minor
bumpversion-minor: ## Bump the version the next minor skipping the release
	bumpversion --no-tag minor

.PHONY: bumpversion-major
bumpversion-major: ## Bump the version the next major skipping the release
	bumpversion --no-tag major

.PHONY: bumpversion-revert
bumpversion-revert: ## Undo a previous bumpversion-release
	git checkout master
	git branch -D stable

CLEAN_DIR := $(shell git status --short | grep -v ??)
CURRENT_BRANCH := $(shell git rev-parse --abbrev-ref HEAD 2>/dev/null)
CHANGELOG_LINES := $(shell git diff HEAD..origin/stable HISTORY.md 2>&1 | wc -l)

.PHONY: check-clean
check-clean: ## Check if the directory has uncommitted changes
ifneq ($(CLEAN_DIR),)
	$(error There are uncommitted changes)
endif

.PHONY: check-master
check-master: ## Check if we are in master branch
ifneq ($(CURRENT_BRANCH),master)
	$(error Please make the release from master branch\n)
endif

.PHONY: check-history
check-history: ## Check if HISTORY.md has been modified
ifeq ($(CHANGELOG_LINES),0)
	$(error Please insert the release notes in HISTORY.md before releasing)
endif

.PHONY: check-release
check-release: check-clean check-master check-history ## Check if the release can be made
	@echo "A new release can be made"

.PHONY: release
release: check-release bumpversion-release publish bumpversion-patch

.PHONY: release-test
release-test: check-release bumpversion-release-test publish-test bumpversion-revert

.PHONY: release-candidate
release-candidate: check-master publish bumpversion-candidate

.PHONY: release-candidate-test
release-candidate-test: check-clean check-master publish-test

.PHONY: release-minor
release-minor: check-release bumpversion-minor release

.PHONY: release-major
release-major: check-release bumpversion-major release<|MERGE_RESOLUTION|>--- conflicted
+++ resolved
@@ -119,12 +119,8 @@
 
 .PHONY: test-tutorials
 test-tutorials: ## run the tutorial notebooks
-<<<<<<< HEAD
-	for f in tutorials/*.ipynb; do jupyter nbconvert --execute --ExecutePreprocessor.timeout=600 --stdout $$f > /dev/null; done
-=======
 	find tutorials -path "*/.ipynb_checkpoints" -prune -false -o -name "*.ipynb" -exec \
 		jupyter nbconvert --execute --ExecutePreprocessor.timeout=3600 --to=html --stdout {} > /dev/null \;
->>>>>>> dd250065
 
 .PHONY: test
 test: test-unit test-readme test-tutorials ## test everything that needs test dependencies
