"""Tests for the sdv.constraints.tabular module."""

import uuid

import numpy as np
import pandas as pd
import pytest

from sdv.constraints.errors import MissingConstraintColumnError
from sdv.constraints.tabular import (
<<<<<<< HEAD
    ColumnFormula, CustomConstraint, GreaterThan, OneHotEncoding, UniqueCombinations)
=======
    Between, ColumnFormula, CustomConstraint, GreaterThan, Negative, Positive, Rounding,
    UniqueCombinations)
>>>>>>> c4c6d731


def dummy_transform():
    pass


def dummy_reverse_transform():
    pass


def dummy_is_valid():
    pass


class TestCustomConstraint():

    def test___init__(self):
        """Test the ``CustomConstraint.__init__`` method.

        The ``transform``, ``reverse_transform`` and ``is_valid`` methods
        should be replaced by the given ones, importing them if necessary.

        Setup:
        - Create dummy functions (created above this class).

        Input:
        - dummy transform and revert_transform + is_valid FQN
        Output:
        - Instance with all the methods replaced by the dummy versions.
        """
        is_valid_fqn = __name__ + '.dummy_is_valid'

        # Run
        instance = CustomConstraint(
            transform=dummy_transform,
            reverse_transform=dummy_reverse_transform,
            is_valid=is_valid_fqn
        )

        # Assert
        assert instance.transform == dummy_transform
        assert instance.reverse_transform == dummy_reverse_transform
        assert instance.is_valid == dummy_is_valid


class TestUniqueCombinations():

    def test___init__(self):
        """Test the ``UniqueCombinations.__init__`` method.

        It is expected to create a new Constraint instance and receiving the names of
        the columns that need to produce unique combinations.

        Side effects:
        - instance._colums == columns
        """
        # Setup
        columns = ['b', 'c']

        # Run
        instance = UniqueCombinations(columns=columns)

        # Assert
        assert instance._columns == columns

    def test_fit(self):
        """Test the ``UniqueCombinations.fit`` method.

        The ``UniqueCombinations.fit`` method is expected to:
        - Call ``UniqueCombinations._valid_separator``.
        - Find a valid separator for the data and generate the joint column name.

        Input:
        - Table data (pandas.DataFrame)
        """
        # Setup
        columns = ['b', 'c']
        instance = UniqueCombinations(columns=columns)

        # Run
        table_data = pd.DataFrame({
            'a': ['a', 'b', 'c'],
            'b': ['d', 'e', 'f'],
            'c': ['g', 'h', 'i']
        })
        instance.fit(table_data)

        # Asserts
        expected_combinations = pd.DataFrame({
            'b': ['d', 'e', 'f'],
            'c': ['g', 'h', 'i']
        })
        assert instance._separator == '#'
        assert instance._joint_column == 'b#c'
        pd.testing.assert_frame_equal(instance._combinations, expected_combinations)

    def test_is_valid_true(self):
        """Test the ``UniqueCombinations.is_valid`` method.

        If the input data satisfies the constraint, result is a series of ``True`` values.

        Input:
        - Table data (pandas.DataFrame), satisfying the constraint.
        Output:
        - Series of ``True`` values (pandas.Series)
        Side effects:
        - Since the ``is_valid`` method needs ``self._combinations``, method ``fit``
        must be called as well.
        """
        # Setup
        table_data = pd.DataFrame({
            'a': ['a', 'b', 'c'],
            'b': ['d', 'e', 'f'],
            'c': ['g', 'h', 'i']
        })
        columns = ['b', 'c']
        instance = UniqueCombinations(columns=columns)
        instance.fit(table_data)

        # Run
        out = instance.is_valid(table_data)

        expected_out = pd.Series([True, True, True], name='b#c')
        pd.testing.assert_series_equal(expected_out, out)

    def test_is_valid_false(self):
        """Test the ``UniqueCombinations.is_valid`` method.

        If the input data doesn't satisfy the constraint, result is a series of ``False`` values.

        Input:
        - Table data (pandas.DataFrame), which does not satisfy the constraint.
        Output:
        - Series of ``False`` values (pandas.Series)
        Side effects:
        - Since the ``is_valid`` method needs ``self._combinations``, method ``fit``
        must be called as well.
        """
        # Setup
        table_data = pd.DataFrame({
            'a': ['a', 'b', 'c'],
            'b': ['d', 'e', 'f'],
            'c': ['g', 'h', 'i']
        })
        columns = ['b', 'c']
        instance = UniqueCombinations(columns=columns)
        instance.fit(table_data)

        # Run
        incorrect_table = pd.DataFrame({
            'a': ['a', 'b', 'c'],
            'b': ['D', 'E', 'F'],
            'c': ['g', 'h', 'i']
        })
        out = instance.is_valid(incorrect_table)

        # Assert
        expected_out = pd.Series([False, False, False], name='b#c')
        pd.testing.assert_series_equal(expected_out, out)

    def test_is_valid_non_string_true(self):
        """Test the ``UniqueCombinations.is_valid`` method with non string columns.

        If the input data satisfies the constraint, result is a series of ``True`` values.

        Input:
        - Table data (pandas.DataFrame), satisfying the constraint.
        Output:
        - Series of ``True`` values (pandas.Series)
        Side effects:
        - Since the ``is_valid`` method needs ``self._combinations``, method ``fit``
        must be called as well.
        """
        # Setup
        table_data = pd.DataFrame({
            'a': ['a', 'b', 'c'],
            'b': [1, 2, 3],
            'c': ['g', 'h', 'i'],
            'd': [2.4, 1.23, 5.6]
        })
        columns = ['b', 'c', 'd']
        instance = UniqueCombinations(columns=columns)
        instance.fit(table_data)

        # Run
        out = instance.is_valid(table_data)

        expected_out = pd.Series([True, True, True], name='b#c#d')
        pd.testing.assert_series_equal(expected_out, out)

    def test_is_valid_non_string_false(self):
        """Test the ``UniqueCombinations.is_valid`` method with non string columns.

        If the input data doesn't satisfy the constraint, result is a series of ``False`` values.

        Input:
        - Table data (pandas.DataFrame), which does not satisfy the constraint.
        Output:
        - Series of ``False`` values (pandas.Series)
        Side effects:
        - Since the ``is_valid`` method needs ``self._combinations``, method ``fit``
        must be called as well.
        """
        # Setup
        table_data = pd.DataFrame({
            'a': ['a', 'b', 'c'],
            'b': [1, 2, 3],
            'c': ['g', 'h', 'i'],
            'd': [2.4, 1.23, 5.6]
        })
        columns = ['b', 'c', 'd']
        instance = UniqueCombinations(columns=columns)
        instance.fit(table_data)

        # Run
        incorrect_table = pd.DataFrame({
            'a': ['a', 'b', 'c'],
            'b': [6, 7, 8],
            'c': ['g', 'h', 'i'],
            'd': [2.4, 1.23, 5.6]
        })
        out = instance.is_valid(incorrect_table)

        # Assert
        expected_out = pd.Series([False, False, False], name='b#c#d')
        pd.testing.assert_series_equal(expected_out, out)

    def test_transform(self):
        """Test the ``UniqueCombinations.transform`` method.

        It is expected to return a Table data with the columns concatenated by the separator.

        Input:
        - Table data (pandas.DataFrame)
        Output:
        - Table data transformed, with the columns concatenated (pandas.DataFrame)
        Side effects:
        - Since the ``transform`` method needs ``self._joint_column``, method ``fit``
        must be called as well.
        """
        # Setup
        table_data = pd.DataFrame({
            'a': ['a', 'b', 'c'],
            'b': ['d', 'e', 'f'],
            'c': ['g', 'h', 'i']
        })
        columns = ['b', 'c']
        instance = UniqueCombinations(columns=columns)
        instance.fit(table_data)

        # Run
        out = instance.transform(table_data)

        # Assert
        assert instance._combinations_to_uuids is not None
        assert instance._uuids_to_combinations is not None
        expected_out_a = pd.Series(['a', 'b', 'c'], name='a')
        pd.testing.assert_series_equal(expected_out_a, out['a'])
        try:
            [uuid.UUID(u) for c, u in out['b#c'].items()]
        except ValueError:
            assert False

    def test_transform_non_string(self):
        """Test the ``UniqueCombinations.transform`` method with non strings.

        It is expected to return a Table data with the columns concatenated by the separator.

        Input:
        - Table data (pandas.DataFrame)
        Output:
        - Table data transformed, with the columns as UUIDs.
        Side effects:
        - Since the ``transform`` method needs ``self._joint_column``, method ``fit``
        must be called as well.
        """
        # Setup
        table_data = pd.DataFrame({
            'a': ['a', 'b', 'c'],
            'b': [1, 2, 3],
            'c': ['g', 'h', 'i'],
            'd': [2.4, 1.23, 5.6]
        })
        columns = ['b', 'c', 'd']
        instance = UniqueCombinations(columns=columns)
        instance.fit(table_data)

        # Run
        out = instance.transform(table_data)

        # Assert
        assert instance._combinations_to_uuids is not None
        assert instance._uuids_to_combinations is not None
        expected_out_a = pd.Series(['a', 'b', 'c'], name='a')
        pd.testing.assert_series_equal(expected_out_a, out['a'])
        try:
            [uuid.UUID(u) for c, u in out['b#c#d'].items()]
        except ValueError:
            assert False

    def test_transform_not_all_columns_provided(self):
        """Test the ``UniqueCombinations.transform`` method.

        If some of the columns needed for the transform are missing, and
        ``fit_columns_model`` is False, it will raise a ``MissingConstraintColumnError``.

        Input:
        - Table data (pandas.DataFrame)
        Output:
        - Raises ``MissingConstraintColumnError``.
        """
        # Setup
        table_data = pd.DataFrame({
            'a': ['a', 'b', 'c'],
            'b': ['d', 'e', 'f'],
            'c': ['g', 'h', 'i']
        })
        columns = ['b', 'c']
        instance = UniqueCombinations(columns=columns, fit_columns_model=False)
        instance.fit(table_data)

        # Run/Assert
        with pytest.raises(MissingConstraintColumnError):
            instance.transform(pd.DataFrame({'a': ['a', 'b', 'c']}))

    def test_reverse_transform(self):
        """Test the ``UniqueCombinations.reverse_transform`` method.

        It is expected to return the original data separating the concatenated columns.

        Input:
        - Table data transformed (pandas.DataFrame)
        Output:
        - Original table data, with the concatenated columns separated (pandas.DataFrame)
        Side effects:
        - Since the ``transform`` method needs ``self._joint_column``, method ``fit``
        must be called as well.
        """
        # Setup
        table_data = pd.DataFrame({
            'a': ['a', 'b', 'c'],
            'b': ['d', 'e', 'f'],
            'c': ['g', 'h', 'i']
        })
        columns = ['b', 'c']
        instance = UniqueCombinations(columns=columns)
        instance.fit(table_data)

        # Run
        transformed_data = instance.transform(table_data)
        out = instance.reverse_transform(transformed_data)

        # Assert
        assert instance._combinations_to_uuids is not None
        assert instance._uuids_to_combinations is not None
        expected_out = pd.DataFrame({
            'a': ['a', 'b', 'c'],
            'b': ['d', 'e', 'f'],
            'c': ['g', 'h', 'i']
        })
        pd.testing.assert_frame_equal(expected_out, out)

    def test_reverse_transform_non_string(self):
        """Test the ``UniqueCombinations.reverse_transform`` method with a non string column.

        It is expected to return the original data separating the concatenated columns.

        Input:
        - Table data transformed (pandas.DataFrame)
        Output:
        - Original table data, with the concatenated columns separated (pandas.DataFrame)
        Side effects:
        - Since the ``transform`` method needs ``self._joint_column``, method ``fit``
        must be called as well.
        """
        # Setup
        table_data = pd.DataFrame({
            'a': ['a', 'b', 'c'],
            'b': [1, 2, 3],
            'c': ['g', 'h', 'i'],
            'd': [2.4, 1.23, 5.6]
        })
        columns = ['b', 'c', 'd']
        instance = UniqueCombinations(columns=columns)
        instance.fit(table_data)

        # Run
        transformed_data = instance.transform(table_data)
        out = instance.reverse_transform(transformed_data)

        # Assert
        assert instance._combinations_to_uuids is not None
        assert instance._uuids_to_combinations is not None
        expected_out = pd.DataFrame({
            'a': ['a', 'b', 'c'],
            'b': [1, 2, 3],
            'c': ['g', 'h', 'i'],
            'd': [2.4, 1.23, 5.6]
        })
        pd.testing.assert_frame_equal(expected_out, out)


class TestGreaterThan():

    def test___init___strict_false(self):
        """Test the ``GreaterThan.__init__`` method.

        The passed arguments should be stored as attributes.

        Input:
        - low = 'a'
        - high = 'b'
        Side effects:
        - instance._low == 'a'
        - instance._high == 'b'
        - instance._strict == False
        """
        # Run
        instance = GreaterThan(low='a', high='b')

        # Asserts
        assert instance._low == 'a'
        assert instance._high == 'b'
        assert instance._strict is False
        assert instance._high_is_scalar is None
        assert instance._low_is_scalar is None
        assert instance._drop is None

    def test___init___all_parameters_passed(self):
        """Test the ``GreaterThan.__init__`` method.

        The passed arguments should be stored as attributes.

        Input:
        - low = 'a'
        - high = 'b'
        - strict = True
        - drop = 'high'
        - high_is_scalar = True
        - low_is_scalar = False
        Side effects:
        - instance._low == 'a'
        - instance._high == 'b'
        - instance._stric == True
        - instance._drop = 'high'
        - instance._high_is_scalar = True
        - instance._low_is_scalar = False
        """
        # Run
        instance = GreaterThan(low='a', high='b', strict=True, drop='high',
                               high_is_scalar=True, low_is_scalar=False)

        # Asserts
        assert instance._low == 'a'
        assert instance._high == 'b'
        assert instance._strict is True
        assert instance._high_is_scalar is True
        assert instance._low_is_scalar is False
        assert instance._drop == 'high'

    def test_fit__low_is_scalar_is_none_determined_as_scalar(self):
        """Test the ``GreaterThan.fit`` method.

        The ``GreaterThan.fit`` method should figure out if low is
        a scalar if ``_low_is_scalar`` is None.

        Input:
        - Table without ``low`` in columns.
        Side Effect:
        - ``_low_is_scalar`` should be set to ``True``.
        """
        # Setup
        instance = GreaterThan(low=3, high='b')

        # Run
        table_data = pd.DataFrame({
            'a': [1., 2., 3.],
            'b': [4, 5, 6]
        })
        instance.fit(table_data)

        # Asserts
        assert instance._low_is_scalar is True

    def test_fit__low_is_scalar_is_none_determined_as_column(self):
        """Test the ``GreaterThan.fit`` method.

        The ``GreaterThan.fit`` method should figure out if low is
        a column name if ``_low_is_scalar`` is None.

        Input:
        - Table with ``low`` in columns.
        Side Effect:
        - ``_low_is_scalar`` should be set to ``False``.
        """
        # Setup
        instance = GreaterThan(low='a', high='b')

        # Run
        table_data = pd.DataFrame({
            'a': [1., 2., 3.],
            'b': [4, 5, 6]
        })
        instance.fit(table_data)

        # Asserts
        assert instance._low_is_scalar is False

    def test_fit__high_is_scalar_is_none_determined_as_scalar(self):
        """Test the ``GreaterThan.fit`` method.

        The ``GreaterThan.fit`` method should figure out if high is
        a scalar if ``_high_is_scalar`` is None.

        Input:
        - Table without ``high`` in columns.
        Side Effect:
        - ``_high_is_scalar`` should be set to ``True``.
        """
        # Setup
        instance = GreaterThan(low='a', high=3)

        # Run
        table_data = pd.DataFrame({
            'a': [1., 2., 3.],
            'b': [4, 5, 6]
        })
        instance.fit(table_data)

        # Asserts
        assert instance._high_is_scalar is True

    def test_fit__high_is_scalar_is_none_determined_as_column(self):
        """Test the ``GreaterThan.fit`` method.

        The ``GreaterThan.fit`` method should figure out if high is
        a column name if ``_high_is_scalar`` is None.

        Input:
        - Table with ``high`` in columns.
        Side Effect:
        - ``_high_is_scalar`` should be set to ``False``.
        """
        # Setup
        instance = GreaterThan(low='a', high='b')

        # Run
        table_data = pd.DataFrame({
            'a': [1., 2., 3.],
            'b': [4, 5, 6]
        })
        instance.fit(table_data)

        # Asserts
        assert instance._high_is_scalar is False

    def test_fit__high_is_scalar__low_is_scalar_raises_error(self):
        """Test the ``GreaterThan.fit`` method.

        The ``GreaterThan.fit`` method should raise an error if
        `_low_is_scalar` and `_high_is_scalar` are true.

        Input:
        - Table with one column.
        Side Effect:
        - ``TypeError`` is raised.
        """
        # Setup
        instance = GreaterThan(low=1, high=2)

        # Run / Asserts
        table_data = pd.DataFrame({'a': [1, 2, 3]})
        with pytest.raises(TypeError):
            instance.fit(table_data)

    def test_fit__column_to_reconstruct_drop_high(self):
        """Test the ``GreaterThan.fit`` method.

        The ``GreaterThan.fit`` method should set ``_column_to_reconstruct``
        to ``instance._high`` if ``instance_drop`` is `high`.

        Input:
        - Table with two columns.
        Side Effect:
        - ``_column_to_reconstruct`` is ``instance._high``
        """
        # Setup
        instance = GreaterThan(low='a', high='b', drop='high')

        # Run
        table_data = pd.DataFrame({
            'a': [1, 2, 3],
            'b': [4, 5, 6]
        })
        instance.fit(table_data)

        # Asserts
        assert instance._column_to_reconstruct == 'b'

    def test_fit__column_to_reconstruct_drop_low(self):
        """Test the ``GreaterThan.fit`` method.

        The ``GreaterThan.fit`` method should set ``_column_to_reconstruct``
        to ``instance._low`` if ``instance_drop`` is `low`.

        Input:
        - Table with two columns.
        Side Effect:
        - ``_column_to_reconstruct`` is ``instance._low``
        """
        # Setup
        instance = GreaterThan(low='a', high='b', drop='low')

        # Run
        table_data = pd.DataFrame({
            'a': [1, 2, 3],
            'b': [4, 5, 6]
        })
        instance.fit(table_data)

        # Asserts
        assert instance._column_to_reconstruct == 'a'

    def test_fit__column_to_reconstruct_default(self):
        """Test the ``GreaterThan.fit`` method.

        The ``GreaterThan.fit`` method should set ``_column_to_reconstruct``
        to `high` by default.

        Input:
        - Table with two columns.
        Side Effect:
        - ``_column_to_reconstruct`` is ``instance._high``
        """
        # Setup
        instance = GreaterThan(low='a', high='b')

        # Run
        table_data = pd.DataFrame({
            'a': [1, 2, 3],
            'b': [4, 5, 6]
        })
        instance.fit(table_data)

        # Asserts
        assert instance._column_to_reconstruct == 'b'

    def test_fit__column_to_reconstruct_high_is_scalar(self):
        """Test the ``GreaterThan.fit`` method.

        The ``GreaterThan.fit`` method should set ``_column_to_reconstruct``
        to `low` if ``instance._high_is_scalar`` is ``True``.

        Input:
        - Table with two columns.
        Side Effect:
        - ``_column_to_reconstruct`` is ``instance._low``
        """
        # Setup
        instance = GreaterThan(low='a', high='b', high_is_scalar=True)

        # Run
        table_data = pd.DataFrame({
            'a': [1, 2, 3],
            'b': [4, 5, 6]
        })
        instance.fit(table_data)

        # Asserts
        assert instance._column_to_reconstruct == 'a'

    def test_fit__diff_column_one_column(self):
        """Test the ``GreaterThan.fit`` method.

        The ``GreaterThan.fit`` method should set ``_diff_column``
        to the one column in ``instance.constraint_columns`` plus a
        token if there is only one column in that set.

        Input:
        - Table with one column.
        Side Effect:
        - ``_column_to_reconstruct`` is ``instance._low``
        """
        # Setup
        instance = GreaterThan(low='a', high=3, high_is_scalar=True)

        # Run
        table_data = pd.DataFrame({'a': [1, 2, 3]})
        instance.fit(table_data)

        # Asserts
        assert instance._diff_column == 'a#'

    def test_fit__diff_column_multiple_columns(self):
        """Test the ``GreaterThan.fit`` method.

        The ``GreaterThan.fit`` method should set ``_diff_column``
        to the two columns in ``instance.constraint_columns`` separated
        by a token if there both columns are in that set.

        Input:
        - Table with two column.
        Side Effect:
        - ``_column_to_reconstruct`` is ``instance._low``
        """
        # Setup
        instance = GreaterThan(low='a', high='b')

        # Run
        table_data = pd.DataFrame({
            'a': [1, 2, 3],
            'b': [4, 5, 6]
        })
        instance.fit(table_data)

        # Asserts
        assert instance._diff_column == 'a#b'

    def test_fit_int(self):
        """Test the ``GreaterThan.fit`` method.

        The ``GreaterThan.fit`` method should only learn and store the
        ``dtype`` of the ``high`` column as the ``_dtype`` attribute
        if ``_low_is_scalar`` and ``high_is_scalar`` are ``False``.

        Input:
        - Table that contains two constrained columns with the high one
          being made of integers.
        Side Effect:
        - The _dtype attribute gets `int` as the value even if the low
          column has a different dtype.
        """
        # Setup
        instance = GreaterThan(low='a', high='b')

        # Run
        table_data = pd.DataFrame({
            'a': [1., 2., 3.],
            'b': [4, 5, 6],
            'c': [7, 8, 9]
        })
        instance.fit(table_data)

        # Asserts
        assert instance._dtype.kind == 'i'

    def test_fit_float(self):
        """Test the ``GreaterThan.fit`` method.

        The ``GreaterThan.fit`` method should only learn and store the
        ``dtype`` of the ``high`` column as the ``_dtype`` attribute
        if ``_low_is_scalar`` and ``high_is_scalar`` are ``False``.

        Input:
        - Table that contains two constrained columns with the high one
          being made of float values.
        Side Effect:
        - The _dtype attribute gets `float` as the value even if the low
          column has a different dtype.
        """
        # Setup
        instance = GreaterThan(low='a', high='b')

        # Run
        table_data = pd.DataFrame({
            'a': [1, 2, 3],
            'b': [4., 5., 6.],
            'c': [7, 8, 9]
        })
        instance.fit(table_data)

        # Asserts
        assert instance._dtype.kind == 'f'

    def test_fit_datetime(self):
        """Test the ``GreaterThan.fit`` method.

        The ``GreaterThan.fit`` method should only learn and store the
        ``dtype`` of the ``high`` column as the ``_dtype`` attribute
        if ``_low_is_scalar`` and ``high_is_scalar`` are ``False``.

        Input:
        - Table that contains two constrained columns of datetimes.
        Side Effect:
        - The _dtype attribute gets `datetime` as the value.
        """
        # Setup
        instance = GreaterThan(low='a', high='b')

        # Run
        table_data = pd.DataFrame({
            'a': pd.to_datetime(['2020-01-01']),
            'b': pd.to_datetime(['2020-01-02'])
        })
        instance.fit(table_data)

        # Asserts
        assert instance._dtype.kind == 'M'

    def test_fit_type__high_is_scalar(self):
        """Test the ``GreaterThan.fit`` method.

        The ``GreaterThan.fit`` method should learn and store the
        ``dtype`` of the ``low`` column as the ``_dtype`` attribute
        if ``_high_is_scalar`` is ``True``.

        Input:
        - Table that contains two constrained columns with the low one
          being made of floats.
        Side Effect:
        - The _dtype attribute gets `float` as the value.
        """
        # Setup
        instance = GreaterThan(low='a', high=3)

        # Run
        table_data = pd.DataFrame({
            'a': [1., 2., 3.],
            'b': [4, 5, 6],
            'c': [7, 8, 9]
        })
        instance.fit(table_data)

        # Asserts
        assert instance._dtype.kind == 'f'

    def test_fit_type__low_is_scalar(self):
        """Test the ``GreaterThan.fit`` method.

        The ``GreaterThan.fit`` method should learn and store the
        ``dtype`` of the ``high`` column as the ``_dtype`` attribute
        if ``_low_is_scalar`` is ``True``.

        Input:
        - Table that contains two constrained columns with the high one
          being made of floats.
        Side Effect:
        - The _dtype attribute gets `float` as the value.
        """
        # Setup
        instance = GreaterThan(low=3, high='b')

        # Run
        table_data = pd.DataFrame({
            'a': [1, 2, 3],
            'b': [4., 5., 6.],
            'c': [7, 8, 9]
        })
        instance.fit(table_data)

        # Asserts
        assert instance._dtype.kind == 'f'

    def test_is_valid_strict_false(self):
        """Test the ``GreaterThan.is_valid`` method with strict False.

        If strict is False, equal values should count as valid.

        Input:
        - Table with a strictly valid row, a strictly invalid row and
          a row that has the same value for both high and low.
        Output:
        - False should be returned for the strictly invalid row and True
          for the other two.
        """
        # Setup
        instance = GreaterThan(low='a', high='b', strict=False)

        # Run
        table_data = pd.DataFrame({
            'a': [1, 2, 3],
            'b': [4, 2, 2],
            'c': [7, 8, 9]
        })
        out = instance.is_valid(table_data)

        # Assert
        expected_out = pd.Series([True, True, False])
        pd.testing.assert_series_equal(expected_out, out)

    def test_is_valid_strict_true(self):
        """Test the ``GreaterThan.is_valid`` method with strict True.

        If strict is True, equal values should count as invalid.

        Input:
        - Table with a strictly valid row, a strictly invalid row and
          a row that has the same value for both high and low.
        Output:
        - True should be returned for the strictly valid row and False
          for the other two.
        """
        # Setup
        instance = GreaterThan(low='a', high='b', strict=True)

        # Run
        table_data = pd.DataFrame({
            'a': [1, 2, 3],
            'b': [4, 2, 2],
            'c': [7, 8, 9]
        })
        out = instance.is_valid(table_data)

        # Assert
        expected_out = pd.Series([True, False, False])
        pd.testing.assert_series_equal(expected_out, out)

    def test_is_valid_low_is_scalar_high_is_column(self):
        """Test the ``GreaterThan.is_valid`` method.

        If low is a scalar, and high is a column name, then
        the values in that column should all be higher than
        ``instance._low``.

        Input:
        - Table with values above and below low.
        Output:
        - True should be returned for the rows where the high
        column is above low.
        """
        # Setup
        instance = GreaterThan(low=3, high='b', strict=False, low_is_scalar=True)

        # Run
        table_data = pd.DataFrame({
            'a': [1, 2, 3],
            'b': [4, 2, 2],
            'c': [7, 8, 9]
        })
        out = instance.is_valid(table_data)

        # Assert
        expected_out = pd.Series([True, False, False], name='b')
        pd.testing.assert_series_equal(expected_out, out)

    def test_is_valid_high_is_scalar_low_is_column(self):
        """Test the ``GreaterThan.is_valid`` method.

        If high is a scalar, and low is a column name, then
        the values in that column should all be lower than
        ``instance._high``.

        Input:
        - Table with values above and below high.
        Output:
        - True should be returned for the rows where the low
        column is below high.
        """
        # Setup
        instance = GreaterThan(low='a', high=2, strict=False, high_is_scalar=True)

        # Run
        table_data = pd.DataFrame({
            'a': [1, 2, 3],
            'b': [4, 2, 2],
            'c': [7, 8, 9]
        })
        out = instance.is_valid(table_data)

        # Assert
        expected_out = pd.Series([True, True, False], name='a')
        pd.testing.assert_series_equal(expected_out, out)

    def test_transform_int_drop_none(self):
        """Test the ``GreaterThan.transform`` method passing a high column of type int.

        The ``GreaterThan.transform`` method is expected to compute the distance
        between the high and low columns and create a diff column with the
        logarithm of the distance + 1.

        Setup:
        - ``_drop`` is set to ``None``, so all original columns will be in output.
        Input:
        - Table with two columns two constrained columns at a constant distance of
          exactly 3 and one additional dummy column.
        Output:
        - Same table with a diff column of the logarithms of the distances + 1,
        which is np.log(4).
        """
        # Setup
        instance = GreaterThan(low='a', high='b', strict=True)
        instance._diff_column = 'a#b'

        # Run
        table_data = pd.DataFrame({
            'a': [1, 2, 3],
            'b': [4, 5, 6],
            'c': [7, 8, 9],
        })
        out = instance.transform(table_data)

        # Assert
        expected_out = pd.DataFrame({
            'a': [1, 2, 3],
            'b': [4, 5, 6],
            'c': [7, 8, 9],
            'a#b': [np.log(4)] * 3,
        })
        pd.testing.assert_frame_equal(out, expected_out)

    def test_transform_int_drop_high(self):
        """Test the ``GreaterThan.transform`` method passing a high column of type int.

        The ``GreaterThan.transform`` method is expected to compute the distance
        between the high and low columns and create a diff column with the
        logarithm of the distance + 1. It should also drop the high column.

        Setup:
        - ``_drop`` is set to ``high``.
        Input:
        - Table with two columns two constrained columns at a constant distance of
          exactly 3 and one additional dummy column.
        Output:
        - Same table with a diff column of the logarithms of the distances + 1,
        which is np.log(4) and the high column dropped.
        """
        # Setup
        instance = GreaterThan(low='a', high='b', strict=True, drop='high')
        instance._diff_column = 'a#b'

        # Run
        table_data = pd.DataFrame({
            'a': [1, 2, 3],
            'b': [4, 5, 6],
            'c': [7, 8, 9],
        })
        out = instance.transform(table_data)

        # Assert
        expected_out = pd.DataFrame({
            'a': [1, 2, 3],
            'c': [7, 8, 9],
            'a#b': [np.log(4)] * 3,
        })
        pd.testing.assert_frame_equal(out, expected_out)

    def test_transform_int_drop_low(self):
        """Test the ``GreaterThan.transform`` method passing a high column of type int.

        The ``GreaterThan.transform`` method is expected to compute the distance
        between the high and low columns and create a diff column with the
        logarithm of the distance + 1. It should also drop the low column.

        Setup:
        - ``_drop`` is set to ``low``.
        Input:
        - Table with two columns two constrained columns at a constant distance of
          exactly 3 and one additional dummy column.
        Output:
        - Same table with a diff column of the logarithms of the distances + 1,
        which is np.log(4) and the low column dropped.
        """
        # Setup
        instance = GreaterThan(low='a', high='b', strict=True, drop='low')
        instance._diff_column = 'a#b'

        # Run
        table_data = pd.DataFrame({
            'a': [1, 2, 3],
            'b': [4, 5, 6],
            'c': [7, 8, 9],
        })
        out = instance.transform(table_data)

        # Assert
        expected_out = pd.DataFrame({
            'b': [4, 5, 6],
            'c': [7, 8, 9],
            'a#b': [np.log(4)] * 3,
        })
        pd.testing.assert_frame_equal(out, expected_out)

    def test_transform_float_drop_none(self):
        """Test the ``GreaterThan.transform`` method passing a high column of type float.

        The ``GreaterThan.transform`` method is expected to compute the distance
        between the high and low columns and create a diff column with the
        logarithm of the distance + 1.

        Setup:
        - ``_drop`` is set to ``None``, so all original columns will be in output.
        Input:
        - Table with two constrained columns at a constant distance of
          exactly 3 and one additional dummy column.
        Output:
        - Same table with a diff column of the logarithms of the distances + 1,
        which is np.log(4).
        """
        # Setup
        instance = GreaterThan(low='a', high='b', strict=True)
        instance._diff_column = 'a#b'

        # Run
        table_data = pd.DataFrame({
            'a': [1, 2, 3],
            'b': [4., 5., 6.],
            'c': [7, 8, 9],
        })
        out = instance.transform(table_data)

        # Assert
        expected_out = pd.DataFrame({
            'a': [1, 2, 3],
            'b': [4., 5., 6.],
            'c': [7, 8, 9],
            'a#b': [np.log(4)] * 3,
        })
        pd.testing.assert_frame_equal(out, expected_out)

    def test_transform_datetime_drop_none(self):
        """Test the ``GreaterThan.transform`` method passing a high column of type datetime.

        If the columns are of type datetime, ``transform`` is expected
        to convert the timedelta distance into numeric before applying
        the +1 and logarithm.

        Setup:
        - ``_drop`` is set to ``None``, so all original columns will be in output.
        Input:
        - Table with values at a distance of exactly 1 second.
        Output:
        - Same table with a diff column of the logarithms
          of the dinstance in nanoseconds + 1, which is np.log(1_000_000_001).
        """
        # Setup
        instance = GreaterThan(low='a', high='b', strict=True)
        instance._diff_column = 'a#b'
        instance._is_datetime = True

        # Run
        table_data = pd.DataFrame({
            'a': pd.to_datetime(['2020-01-01T00:00:00', '2020-01-02T00:00:00']),
            'b': pd.to_datetime(['2020-01-01T00:00:01', '2020-01-02T00:00:01']),
            'c': [1, 2],
        })
        out = instance.transform(table_data)

        # Assert
        expected_out = pd.DataFrame({
            'a': pd.to_datetime(['2020-01-01T00:00:00', '2020-01-02T00:00:00']),
            'b': pd.to_datetime(['2020-01-01T00:00:01', '2020-01-02T00:00:01']),
            'c': [1, 2],
            'a#b': [np.log(1_000_000_001), np.log(1_000_000_001)],
        })
        pd.testing.assert_frame_equal(out, expected_out)

    def test_transform_not_all_columns_provided(self):
        """Test the ``GreaterThan.transform`` method.

        If some of the columns needed for the transform are missing, it will raise
        a ``MissingConstraintColumnError``.

        Input:
        - Table data (pandas.DataFrame)
        Output:
        - Raises ``MissingConstraintColumnError``.
        """
        # Setup
        instance = GreaterThan(low='a', high='b', strict=True, fit_columns_model=False)

        # Run/Assert
        with pytest.raises(MissingConstraintColumnError):
            instance.transform(pd.DataFrame({'a': ['a', 'b', 'c']}))

    def test_transform_high_is_scalar(self):
        """Test the ``GreaterThan.transform`` method with high as scalar.

        The ``GreaterThan.transform`` method is expected to compute the distance
        between the high scalar value and the low column and create a diff column
        with the logarithm of the distance + 1.

        Setup:
        - ``_high`` is set to 5 and ``_high_is_scalar`` is ``True``.
        Input:
        - Table with one low column and two dummy columns.
        Output:
        - Same table with a diff column of the logarithms of the distances + 1,
        which is np.log(4).
        """
        # Setup
        instance = GreaterThan(low='a', high=5, strict=True, high_is_scalar=True)
        instance._diff_column = 'a#b'
        instance.constraint_columns = ['a']

        # Run
        table_data = pd.DataFrame({
            'a': [1, 2, 3],
            'b': [4, 5, 6],
            'c': [7, 8, 9],
        })
        out = instance.transform(table_data)

        # Assert
        expected_out = pd.DataFrame({
            'a': [1, 2, 3],
            'b': [4, 5, 6],
            'c': [7, 8, 9],
            'a#b': [np.log(5), np.log(4), np.log(3)],
        })
        pd.testing.assert_frame_equal(out, expected_out)

    def test_transform_low_is_scalar(self):
        """Test the ``GreaterThan.transform`` method with high as scalar.

        The ``GreaterThan.transform`` method is expected to compute the distance
        between the high scalar value and the low column and create a diff column
        with the logarithm of the distance + 1.

        Setup:
        - ``_high`` is set to 5 and ``_high_is_scalar`` is ``True``.
        Input:
        - Table with one low column and two dummy columns.
        Output:
        - Same table with a diff column of the logarithms of the distances + 1,
        which is np.log(4).
        """
        # Setup
        instance = GreaterThan(low=2, high='b', strict=True, low_is_scalar=True)
        instance._diff_column = 'a#b'
        instance.constraint_columns = ['b']

        # Run
        table_data = pd.DataFrame({
            'a': [1, 2, 3],
            'b': [4, 5, 6],
            'c': [7, 8, 9],
        })
        out = instance.transform(table_data)

        # Assert
        expected_out = pd.DataFrame({
            'a': [1, 2, 3],
            'b': [4, 5, 6],
            'c': [7, 8, 9],
            'a#b': [np.log(3), np.log(4), np.log(5)],
        })
        pd.testing.assert_frame_equal(out, expected_out)

    def test_reverse_transform_int_drop_high(self):
        """Test the ``GreaterThan.reverse_transform`` method for dtype int.

        The ``GreaterThan.reverse_transform`` method is expected to:
            - apply an exponential to the input
            - subtract 1
            - add the low column
            - convert the output to integers
            - add back the dropped column

        Setup:
        - ``_drop`` is set to ``high``.
        Input:
        - Table with a diff column that contains the constant np.log(4).
        Output:
        - Same table with the high column replaced by the low one + 3, as int
        and the diff column dropped.
        """
        # Setup
        instance = GreaterThan(low='a', high='b', strict=True, drop='high')
        instance._dtype = pd.Series([1]).dtype    # exact dtype (32 or 64) depends on OS
        instance._diff_column = 'a#b'
        instance._column_to_reconstruct = 'b'

        # Run
        transformed = pd.DataFrame({
            'a': [1, 2, 3],
            'c': [7, 8, 9],
            'a#b': [np.log(4)] * 3,
        })
        out = instance.reverse_transform(transformed)

        # Assert
        expected_out = pd.DataFrame({
            'a': [1, 2, 3],
            'c': [7, 8, 9],
            'b': [4, 5, 6],
        })
        pd.testing.assert_frame_equal(out, expected_out)

    def test_reverse_transform_float_drop_high(self):
        """Test the ``GreaterThan.reverse_transform`` method for dtype float.

        The ``GreaterThan.reverse_transform`` method is expected to:
            - apply an exponential to the input
            - subtract 1
            - add the low column
            - convert the output to float values
            - add back the dropped column

        Setup:
        - ``_drop`` is set to ``high``.
        Input:
        - Table with a diff column that contains the constant np.log(4).
        Output:
        - Same table with the high column replaced by the low one + 3, as float values
        and the diff column dropped.
        """
        # Setup
        instance = GreaterThan(low='a', high='b', strict=True, drop='high')
        instance._dtype = np.dtype('float')
        instance._diff_column = 'a#b'
        instance._column_to_reconstruct = 'b'

        # Run
        transformed = pd.DataFrame({
            'a': [1.1, 2.2, 3.3],
            'c': [7, 8, 9],
            'a#b': [np.log(4)] * 3,
        })
        out = instance.reverse_transform(transformed)

        # Assert
        expected_out = pd.DataFrame({
            'a': [1.1, 2.2, 3.3],
            'c': [7, 8, 9],
            'b': [4.1, 5.2, 6.3],
        })
        pd.testing.assert_frame_equal(out, expected_out)

    def test_reverse_transform_datetime_drop_high(self):
        """Test the ``GreaterThan.reverse_transform`` method for dtype datetime.

        The ``GreaterThan.reverse_transform`` method is expected to:
            - apply an exponential to the input
            - subtract 1
            - convert the distance to a timedelta
            - add the low column
            - convert the output to datetimes

        Setup:
        - ``_drop`` is set to ``high``.
        Input:
        - Table with a diff column that contains the constant np.log(1_000_000_001).
        Output:
        - Same table with the high column replaced by the low one + one second
        and the diff column dropped.
        """
        # Setup
        instance = GreaterThan(low='a', high='b', strict=True, drop='high')
        instance._dtype = np.dtype('<M8[ns]')
        instance._diff_column = 'a#b'
        instance._is_datetime = True
        instance._column_to_reconstruct = 'b'

        # Run
        transformed = pd.DataFrame({
            'a': pd.to_datetime(['2020-01-01T00:00:00', '2020-01-02T00:00:00']),
            'c': [1, 2],
            'a#b': [np.log(1_000_000_001), np.log(1_000_000_001)],
        })
        out = instance.reverse_transform(transformed)

        # Assert
        expected_out = pd.DataFrame({
            'a': pd.to_datetime(['2020-01-01T00:00:00', '2020-01-02T00:00:00']),
            'c': [1, 2],
            'b': pd.to_datetime(['2020-01-01T00:00:01', '2020-01-02T00:00:01'])
        })
        pd.testing.assert_frame_equal(out, expected_out)

    def test_reverse_transform_int_drop_low(self):
        """Test the ``GreaterThan.reverse_transform`` method for dtype int.

        The ``GreaterThan.reverse_transform`` method is expected to:
            - apply an exponential to the input
            - subtract 1
            - subtract from the high column
            - convert the output to integers
            - add back the dropped column

        Setup:
        - ``_drop`` is set to ``low``.
        Input:
        - Table with a diff column that contains the constant np.log(4).
        Output:
        - Same table with the low column replaced by the high one - 3, as int
        and the diff column dropped.
        """
        # Setup
        instance = GreaterThan(low='a', high='b', strict=True, drop='low')
        instance._dtype = pd.Series([1]).dtype    # exact dtype (32 or 64) depends on OS
        instance._diff_column = 'a#b'
        instance._column_to_reconstruct = 'a'

        # Run
        transformed = pd.DataFrame({
            'b': [4, 5, 6],
            'c': [7, 8, 9],
            'a#b': [np.log(4)] * 3,
        })
        out = instance.reverse_transform(transformed)

        # Assert
        expected_out = pd.DataFrame({
            'b': [4, 5, 6],
            'c': [7, 8, 9],
            'a': [1, 2, 3],
        })
        pd.testing.assert_frame_equal(out, expected_out)

    def test_reverse_transform_datetime_drop_low(self):
        """Test the ``GreaterThan.reverse_transform`` method for dtype datetime.

        The ``GreaterThan.reverse_transform`` method is expected to:
            - apply an exponential to the input
            - subtract 1
            - convert the distance to a timedelta
            - subtract from the high column
            - convert the output to datetimes

        Setup:
        - ``_drop`` is set to ``low``.
        Input:
        - Table with a diff column that contains the constant np.log(1_000_000_001).
        Output:
        - Same table with the low column replaced by the high one - one second
        and the diff column dropped.
        """
        # Setup
        instance = GreaterThan(low='a', high='b', strict=True, drop='low')
        instance._dtype = np.dtype('<M8[ns]')
        instance._diff_column = 'a#b'
        instance._is_datetime = True
        instance._column_to_reconstruct = 'a'

        # Run
        transformed = pd.DataFrame({
            'b': pd.to_datetime(['2020-01-01T00:00:01', '2020-01-02T00:00:01']),
            'c': [1, 2],
            'a#b': [np.log(1_000_000_001), np.log(1_000_000_001)],
        })
        out = instance.reverse_transform(transformed)

        # Assert
        expected_out = pd.DataFrame({
            'b': pd.to_datetime(['2020-01-01T00:00:01', '2020-01-02T00:00:01']),
            'c': [1, 2],
            'a': pd.to_datetime(['2020-01-01T00:00:00', '2020-01-02T00:00:00'])
        })
        pd.testing.assert_frame_equal(out, expected_out)

    def test_reverse_transform_int_drop_none(self):
        """Test the ``GreaterThan.reverse_transform`` method for dtype int.

        The ``GreaterThan.reverse_transform`` method is expected to:
            - apply an exponential to the input
            - subtract 1
            - add the low column when the row is invalid
            - convert the output to integers

        Setup:
        - ``_drop`` is set to ``None``.
        Input:
        - Table with a diff column that contains the constant np.log(4).
        The table should have one invalid row where the low column is
        higher than the high column.
        Output:
        - Same table with the high column replaced by the low one + 3 for all
        invalid rows, as int and the diff column dropped.
        """
        # Setup
        instance = GreaterThan(low='a', high='b', strict=True)
        instance._dtype = pd.Series([1]).dtype    # exact dtype (32 or 64) depends on OS
        instance._diff_column = 'a#b'
        instance._column_to_reconstruct = 'b'

        # Run
        transformed = pd.DataFrame({
            'a': [1, 2, 3],
            'b': [4, 1, 6],
            'c': [7, 8, 9],
            'a#b': [np.log(4)] * 3,
        })
        out = instance.reverse_transform(transformed)

        # Assert
        expected_out = pd.DataFrame({
            'a': [1, 2, 3],
            'b': [4, 5, 6],
            'c': [7, 8, 9],
        })
        pd.testing.assert_frame_equal(out, expected_out)

    def test_reverse_transform_datetime_drop_none(self):
        """Test the ``GreaterThan.reverse_transform`` method for dtype datetime.

        The ``GreaterThan.reverse_transform`` method is expected to:
            - apply an exponential to the input
            - subtract 1
            - convert the distance to a timedelta
            - add the low column when the row is invalid
            - convert the output to datetimes

        Setup:
        - ``_drop`` is set to ``None``.
        Input:
        - Table with a diff column that contains the constant np.log(1_000_000_001).
        The table should have one invalid row where the low column is
        higher than the high column.
        Output:
        - Same table with the high column replaced by the low one + one second
        for all invalid rows, and the diff column dropped.
        """
        # Setup
        instance = GreaterThan(low='a', high='b', strict=True)
        instance._dtype = np.dtype('<M8[ns]')
        instance._diff_column = 'a#b'
        instance._is_datetime = True
        instance._column_to_reconstruct = 'b'

        # Run
        transformed = pd.DataFrame({
            'a': pd.to_datetime(['2020-01-01T00:00:00', '2020-01-02T00:00:00']),
            'b': pd.to_datetime(['2020-01-01T00:00:01', '2020-01-01T00:00:01']),
            'c': [1, 2],
            'a#b': [np.log(1_000_000_001), np.log(1_000_000_001)],
        })
        out = instance.reverse_transform(transformed)

        # Assert
        expected_out = pd.DataFrame({
            'a': pd.to_datetime(['2020-01-01T00:00:00', '2020-01-02T00:00:00']),
            'b': pd.to_datetime(['2020-01-01T00:00:01', '2020-01-02T00:00:01']),
            'c': [1, 2]
        })
        pd.testing.assert_frame_equal(out, expected_out)

    def test_reverse_transform_low_is_scalar(self):
        """Test the ``GreaterThan.reverse_transform`` method with low as a scalar.

        The ``GreaterThan.reverse_transform`` method is expected to:
            - apply an exponential to the input
            - subtract 1
            - add the low value when the row is invalid
            - convert the output to integers

        Setup:
        - ``_drop`` is set to ``None``.
        - ``_low`` is set to an int and ``_low_is_scalar`` is ``True``.
        Input:
        - Table with a diff column that contains the constant np.log(4).
        The table should have one invalid row where the low value is
        higher than the high column.
        Output:
        - Same table with the high column replaced by the low value + 3 for all
        invalid rows, as int and the diff column dropped.
        """
        # Setup
        instance = GreaterThan(low=3, high='b', strict=True, low_is_scalar=True)
        instance._dtype = pd.Series([1]).dtype    # exact dtype (32 or 64) depends on OS
        instance._diff_column = 'a#b'
        instance._column_to_reconstruct = 'b'

        # Run
        transformed = pd.DataFrame({
            'a': [1, 2, 3],
            'b': [4, 1, 6],
            'c': [7, 8, 9],
            'a#b': [np.log(4)] * 3,
        })
        out = instance.reverse_transform(transformed)

        # Assert
        expected_out = pd.DataFrame({
            'a': [1, 2, 3],
            'b': [4, 6, 6],
            'c': [7, 8, 9],
        })
        pd.testing.assert_frame_equal(out, expected_out)

    def test_reverse_transform_high_is_scalar(self):
        """Test the ``GreaterThan.reverse_transform`` method with high as a scalar.

        The ``GreaterThan.reverse_transform`` method is expected to:
            - apply an exponential to the input
            - subtract 1
            - subtract from the high value when the row is invalid
            - convert the output to integers

        Setup:
        - ``_drop`` is set to ``None``.
        - ``_high`` is set to an int and ``_high_is_scalar`` is ``True``.
        Input:
        - Table with a diff column that contains the constant np.log(4).
        The table should have one invalid row where the low column is
        higher than the high value.
        Output:
        - Same table with the low column replaced by the high one - 3 for all
        invalid rows, as int and the diff column dropped.
        """
        # Setup
        instance = GreaterThan(low='a', high=3, strict=True, high_is_scalar=True)
        instance._dtype = pd.Series([1]).dtype    # exact dtype (32 or 64) depends on OS
        instance._diff_column = 'a#b'
        instance._column_to_reconstruct = 'a'

        # Run
        transformed = pd.DataFrame({
            'a': [1, 2, 4],
            'b': [4, 5, 6],
            'c': [7, 8, 9],
            'a#b': [np.log(4)] * 3,
        })
        out = instance.reverse_transform(transformed)

        # Assert
        expected_out = pd.DataFrame({
            'a': [1, 2, 0],
            'b': [4, 5, 6],
            'c': [7, 8, 9],
        })
        pd.testing.assert_frame_equal(out, expected_out)


class TestPositive():

    def test__init__(self):
        """
        Test the ``Positive.__init__`` method.

        The method is expected to set the ``_low`` instance variable
        to 0, the ``_low_is_scalar`` variable to ``True`` and the
        ``_high_is_scalar`` variable to ``False``. The rest of the
        parameters should be passed.

        Input:
        - strict = True
        - high = 'a'
        - drop = None
        Side effects:
        - instance._low == 0
        - instance._high == 'a'
        - instance._strict == True
        - instance._high_is_scalar = False
        - instance._low_is_scalar = True
        - instance._drop = None
        """
        # Run
        instance = Positive(high='a', strict=True, drop=None)

        # Asserts
        assert instance._low == 0
        assert instance._high == 'a'
        assert instance._strict is True
        assert instance._high_is_scalar is False
        assert instance._low_is_scalar is True
        assert instance._drop is None


class TestNegative():

    def test__init__(self):
        """
        Test the ``Negative.__init__`` method.

        The method is expected to set the ``_high`` instance variable
        to 0, the ``_high_is_scalar`` variable to ``True`` and the
        ``_low_is_scalar`` variable to ``False``. The rest of the
        parameters should be passed.

        Input:
        - strict = True
        - low = 'a'
        - drop = None
        Side effects:
        - instance._low == 'a'
        - instance._high == 0
        - instance._strict == True
        - instance._high_is_scalar = True
        - instance._low_is_scalar = False
        - instance._drop = None
        """
        # Run
        instance = Negative(low='a', strict=True, drop=None)

        # Asserts
        assert instance._low == 'a'
        assert instance._high == 0
        assert instance._strict is True
        assert instance._high_is_scalar is True
        assert instance._low_is_scalar is False
        assert instance._drop is None


def new_column(data):
    """Formula to be used for the ``TestColumnFormula`` class."""
    return data['a'] + data['b']


class TestColumnFormula():

    def test___init__(self):
        """Test the ``ColumnFormula.__init__`` method.

        It is expected to create a new Constraint instance
        and import the formula to use for the computation.

        Input:
        - column = 'c'
        - formula = new_column
        """
        # Setup
        column = 'c'

        # Run
        instance = ColumnFormula(column=column, formula=new_column)

        # Assert
        assert instance._column == column
        assert instance._formula == new_column

    def test_is_valid_valid(self):
        """Test the ``ColumnFormula.is_valid`` method for a valid data.

        If the data fulfills the formula, result is a series of ``True`` values.

        Input:
        - Table data fulfilling the formula (pandas.DataFrame)
        Output:
        - Series of ``True`` values (pandas.Series)
        """
        # Setup
        column = 'c'
        instance = ColumnFormula(column=column, formula=new_column)

        # Run
        table_data = pd.DataFrame({
            'a': [1, 2, 3],
            'b': [4, 5, 6],
            'c': [5, 7, 9]
        })
        out = instance.is_valid(table_data)

        # Assert
        expected_out = pd.Series([True, True, True])
        pd.testing.assert_series_equal(expected_out, out)

    def test_is_valid_non_valid(self):
        """Test the ``ColumnFormula.is_valid`` method for a non-valid data.

        If the data does not fulfill the formula, result is a series of ``False`` values.

        Input:
        - Table data not fulfilling the formula (pandas.DataFrame)
        Output:
        - Series of ``False`` values (pandas.Series)
        """
        # Setup
        column = 'c'
        instance = ColumnFormula(column=column, formula=new_column)

        # Run
        table_data = pd.DataFrame({
            'a': [1, 2, 3],
            'b': [4, 5, 6],
            'c': [1, 2, 3]
        })
        instance = ColumnFormula(column=column, formula=new_column)
        out = instance.is_valid(table_data)

        # Assert
        expected_out = pd.Series([False, False, False])
        pd.testing.assert_series_equal(expected_out, out)

    def test_transform(self):
        """Test the ``ColumnFormula.transform`` method.

        It is expected to drop the indicated column from the table.

        Input:
        - Table data (pandas.DataFrame)
        Output:
        - Table data without the indicated column (pandas.DataFrame)
        """
        # Setup
        column = 'c'
        instance = ColumnFormula(column=column, formula=new_column)

        # Run
        table_data = pd.DataFrame({
            'a': [1, 2, 3],
            'b': [4, 5, 6],
            'c': [5, 7, 9]
        })
        out = instance.transform(table_data)

        # Assert
        expected_out = pd.DataFrame({
            'a': [1, 2, 3],
            'b': [4, 5, 6],
        })
        pd.testing.assert_frame_equal(expected_out, out)

    def test_reverse_transform(self):
        """Test the ``ColumnFormula.reverse_transform`` method.

        It is expected to compute the indicated column by applying the given formula.

        Input:
        - Table data with the column with incorrect values (pandas.DataFrame)
        Output:
        - Table data with the computed column (pandas.DataFrame)
        """
        # Setup
        column = 'c'
        instance = ColumnFormula(column=column, formula=new_column)

        # Run
        table_data = pd.DataFrame({
            'a': [1, 2, 3],
            'b': [4, 5, 6],
            'c': [1, 1, 1]
        })
        out = instance.reverse_transform(table_data)

        # Assert
        expected_out = pd.DataFrame({
            'a': [1, 2, 3],
            'b': [4, 5, 6],
            'c': [5, 7, 9]
        })
        pd.testing.assert_frame_equal(expected_out, out)


<<<<<<< HEAD
class TestOneHotEncoding():

    def test_reverse_transform(self):
        """Test the ``OneHotEncoding.reverse_transform`` method.

        It is expected to, for each of the appropriate rows, set the column
        with the largest value to one and set all other columns to zero.

        Input:
        - Table data with any numbers (pandas.DataFrame)
        Output:
        - Table data where the appropriate rows are one hot (pandas.DataFrame)
        """
        # Setup
        instance = OneHotEncoding(columns=['a', 'b'])

        # Run
        table_data = pd.DataFrame({
            'a': [0.1, 0.5, 0.8],
            'b': [0.8, 0.1, 0.9],
            'c': [1, 2, 3]
        })
        out = instance.reverse_transform(table_data)

        # Assert
        expected_out = pd.DataFrame({
            'a': [0.0, 1.0, 0.0],
            'b': [1.0, 0.0, 1.0],
            'c': [1, 2, 3]
        })
        pd.testing.assert_frame_equal(expected_out, out)

    def test_is_valid(self):
        """Test the ``OneHotEncoding.is_valid`` method.

        ``True`` when for the rows where the data is one hot, ``False`` otherwise.

        Input:
        - Table data (pandas.DataFrame)
        Output:
        - Series of ``True`` and ``False`` values (pandas.Series)
        """
        # Setup
        instance = OneHotEncoding(columns=['a', 'b', 'c'])

        # Run
        table_data = pd.DataFrame({
            'a': [1.0, 1.0, 0.0, 1.0],
            'b': [0.0, 1.0, 0.0, 0.5],
            'c': [0.0, 2.0, 0.0, 0.0],
            'd': [1, 2, 3, 4]
=======
class TestRounding():

    def test___init__(self):
        """Test the ``Rounding.__init__`` method.

        It is expected to create a new Constraint instance
        and set the rounding args.

        Input:
        - columns = ['b', 'c']
        - digits = 2
        """
        # Setup
        columns = ['b', 'c']
        digits = 2

        # Run
        instance = Rounding(columns=columns, digits=digits)

        # Assert
        assert instance._columns == columns
        assert instance._digits == digits

    def test___init__invalid_digits(self):
        """Test the ``Rounding.__init__`` method with an invalid argument.

        Pass in an invalid ``digits`` argument, and expect a ValueError.

        Input:
        - columns = ['b', 'c']
        - digits = 20
        """
        # Setup
        columns = ['b', 'c']
        digits = 20

        # Run
        with pytest.raises(ValueError):
            Rounding(columns=columns, digits=digits)

    def test___init__invalid_tolerance(self):
        """Test the ``Rounding.__init__`` method with an invalid argument.

        Pass in an invalid ``tolerance`` argument, and expect a ValueError.

        Input:
        - columns = ['b', 'c']
        - digits = 2
        - tolerance = 0.1
        """
        # Setup
        columns = ['b', 'c']
        digits = 2
        tolerance = 0.1

        # Run
        with pytest.raises(ValueError):
            Rounding(columns=columns, digits=digits, tolerance=tolerance)

    def test_is_valid_positive_digits(self):
        """Test the ``Rounding.is_valid`` method for a positive digits argument.

        Input:
        - Table data with desired decimal places (pandas.DataFrame)
        Output:
        - Series of ``True`` values (pandas.Series)
        """
        # Setup
        columns = ['b', 'c']
        digits = 2
        tolerance = 1e-3
        instance = Rounding(columns=columns, digits=digits, tolerance=tolerance)

        # Run
        table_data = pd.DataFrame({
            'a': [1, 2, 3, 4, 5],
            'b': [4.12, 5.51, None, 6.941, 1.129],
            'c': [5.315, 7.12, 1.12, 9.131, 12.329],
            'd': ['a', 'b', 'd', 'e', None],
            'e': [123.31598, -1.12001, 1.12453, 8.12129, 1.32923]
        })
        out = instance.is_valid(table_data)

        # Assert
        expected_out = pd.Series([False, True, False, True, True])
        pd.testing.assert_series_equal(expected_out, out)

    def test_is_valid_negative_digits(self):
        """Test the ``Rounding.is_valid`` method for a negative digits argument.

        Input:
        - Table data with desired decimal places (pandas.DataFrame)
        Output:
        - Series of ``True`` values (pandas.Series)
        """
        # Setup
        columns = ['b']
        digits = -2
        tolerance = 1
        instance = Rounding(columns=columns, digits=digits, tolerance=tolerance)

        # Run
        table_data = pd.DataFrame({
            'a': [1, 2, 3, 4, 5],
            'b': [401, 500, 6921, 799, None],
            'c': [5.3134, 7.1212, 9.1209, 101.1234, None],
            'd': ['a', 'b', 'd', 'e', 'f']
        })
        out = instance.is_valid(table_data)

        # Assert
        expected_out = pd.Series([True, True, False, True, False])
        pd.testing.assert_series_equal(expected_out, out)

    def test_is_valid_zero_digits(self):
        """Test the ``Rounding.is_valid`` method for a zero digits argument.

        Input:
        - Table data not with the desired decimal places (pandas.DataFrame)
        Output:
        - Series of ``False`` values (pandas.Series)
        """
        # Setup
        columns = ['b', 'c']
        digits = 0
        tolerance = 1e-4
        instance = Rounding(columns=columns, digits=digits, tolerance=tolerance)

        # Run
        table_data = pd.DataFrame({
            'a': [1, 2, None, 3, 4],
            'b': [4, 5.5, 1.2, 6.0001, 5.99999],
            'c': [5, 7.12, 1.31, 9.00001, 4.9999],
            'd': ['a', 'b', None, 'd', 'e'],
            'e': [2.1254, 17.12123, 124.12, 123.0112, -9.129434]
>>>>>>> c4c6d731
        })
        out = instance.is_valid(table_data)

        # Assert
<<<<<<< HEAD
        expected_out = pd.Series([True, False, False, False])
        pd.testing.assert_series_equal(expected_out, out)

    def test__sample_constraint_columns_proper(self):
        """Test the ``OneHotEncoding._sample_constraint_columns`` method.

        Expected to return a table with the appropriate complementary column ``b``,
        since column ``a`` is entirely defined by the ``condition`` table.

        Input:
        - Table data (pandas.DataFrame)
        Output:
        - Table where ``a`` is the same as in ``condition``
          and ``b`` is complementary`` (pandas.DataFrame)
        """
        # Setup
        data = pd.DataFrame({
            'a': [1.0, 0.0] * 5,
            'b': [0.0, 1.0] * 5,
        })
        instance = OneHotEncoding(columns=['a', 'b'])
        instance.fit(data)

        # Run
        condition = pd.DataFrame({
            'a': [1.0, 0.0, 0.0] * 5,
        })
        out = instance._sample_constraint_columns(condition)

        # Assert
        expected_out = pd.DataFrame({
            'a': [1.0, 0.0, 0.0] * 5,
            'b': [0.0, 1.0, 1.0] * 5,
        })
        pd.testing.assert_frame_equal(expected_out, out)

    def test__sample_constraint_columns_one_one(self):
        """Test the ``OneHotEncoding._sample_constraint_columns`` method.

        Since the condition column contains a one for all rows, expected to assign
        all other columns to zeros.

        Input:
        - Table data (pandas.DataFrame)
        Output:
        - Table where the first column contains one's and others columns zero's (pandas.DataFrame)
        """
        # Setup
        data = pd.DataFrame({
            'a': [1.0, 0.0] * 5,
            'b': [0.0, 1.0] * 5,
            'c': [0.0, 0.0] * 5
        })
        instance = OneHotEncoding(columns=['a', 'b', 'c'])
        instance.fit(data)

        # Run
        condition = pd.DataFrame({
            'a': [1.0] * 10
        })
        out = instance._sample_constraint_columns(condition)

        # Assert
        expected_out = pd.DataFrame({
            'a': [1.0] * 10,
            'b': [0.0] * 10,
            'c': [0.0] * 10
        })
        pd.testing.assert_frame_equal(expected_out, out)

    def test__sample_constraint_columns_two_ones(self):
        """Test the ``OneHotEncoding._sample_constraint_columns`` method.

        Expected to raise a ``ValueError``, since the condition contains two ones
        in a single row.

        Input:
        - Table data (pandas.DataFrame)
        Raise:
        - ``ValueError``
        """
        # Setup
        data = pd.DataFrame({
            'a': [1.0, 0.0] * 5,
            'b': [0.0, 1.0] * 5,
            'c': [0.0, 0.0] * 5
        })
        instance = OneHotEncoding(columns=['a', 'b', 'c'])
        instance.fit(data)

        # Run
        condition = pd.DataFrame({
            'a': [1.0] * 10,
            'b': [1.0] * 10,
            'c': [0.0] * 10
        })

        # Assert
        with pytest.raises(ValueError):
            instance._sample_constraint_columns(condition)

    def test__sample_constraint_columns_non_binary(self):
        """Test the ``OneHotEncoding._sample_constraint_columns`` method.

        Expected to raise a ``ValueError``, since the condition contains a non binary value.

        Input:
        - Table data (pandas.DataFrame)
        Raise:
        - ``ValueError``
        """
        # Setup
        data = pd.DataFrame({
            'a': [1.0, 0.0] * 5,
            'b': [0.0, 1.0] * 5,
            'c': [0.0, 0.0] * 5
        })
        instance = OneHotEncoding(columns=['a', 'b', 'c'])
        instance.fit(data)

        # Run
        condition = pd.DataFrame({
            'a': [0.5] * 10
        })

        # Assert
        with pytest.raises(ValueError):
            instance._sample_constraint_columns(condition)

    def test__sample_constraint_columns_all_zeros(self):
        """Test the ``OneHotEncoding._sample_constraint_columns`` method.

        Expected to raise a ``ValueError``, since the condition contains only zeros.

        Input:
        - Table data (pandas.DataFrame)
        Raise:
        - ``ValueError``
        """
        # Setup
        data = pd.DataFrame({
            'a': [1, 0] * 5,
            'b': [0, 1] * 5,
            'c': [0, 0] * 5
        })
        instance = OneHotEncoding(columns=['a', 'b', 'c'])
        instance.fit(data)

        # Run
        condition = pd.DataFrame({
            'a': [0.0] * 10,
            'b': [0.0] * 10,
            'c': [0.0] * 10
        })

        # Assert
        with pytest.raises(ValueError):
            instance._sample_constraint_columns(condition)

    def test__sample_constraint_columns_valid_condition(self):
        """Test the ``OneHotEncoding._sample_constraint_columns`` method.

        Expected to generate a table where every column satisfies the ``condition``.
=======
        expected_out = pd.Series([True, False, False, True, True])
        pd.testing.assert_series_equal(expected_out, out)

    def test_reverse_transform_positive_digits(self):
        """Test the ``Rounding.reverse_transform`` method with positive digits.

        Expect that the columns are rounded to the specified integer digit.

        Input:
        - Table data with the column with incorrect values (pandas.DataFrame)
        Output:
        - Table data with the computed column (pandas.DataFrame)
        """
        # Setup
        columns = ['b', 'c']
        digits = 3
        instance = Rounding(columns=columns, digits=digits)

        # Run
        table_data = pd.DataFrame({
            'a': [1, 2, 3, None, 4],
            'b': [4.12345, None, 5.100, 6.0001, 1.7999],
            'c': [1.1, 1.234, 9.13459, 4.3248, 6.1312],
            'd': ['a', 'b', 'd', 'e', None]
        })
        out = instance.reverse_transform(table_data)

        # Assert
        expected_out = pd.DataFrame({
            'a': [1, 2, 3, None, 4],
            'b': [4.123, None, 5.100, 6.000, 1.800],
            'c': [1.100, 1.234, 9.135, 4.325, 6.131],
            'd': ['a', 'b', 'd', 'e', None]
        })
        pd.testing.assert_frame_equal(expected_out, out)

    def test_reverse_transform_negative_digits(self):
        """Test the ``Rounding.reverse_transform`` method with negative digits.

        Expect that the columns are rounded to the specified integer digit.

        Input:
        - Table data with the column with incorrect values (pandas.DataFrame)
        Output:
        - Table data with the computed column (pandas.DataFrame)
        """
        # Setup
        columns = ['b']
        digits = -3
        instance = Rounding(columns=columns, digits=digits)

        # Run
        table_data = pd.DataFrame({
            'a': [1, 2, 3, 4, 5],
            'b': [41234.5, None, 5000, 6001, 5928],
            'c': [1.1, 1.23423, 9.13459, 12.12125, 18.12152],
            'd': ['a', 'b', 'd', 'e', 'f']
        })
        out = instance.reverse_transform(table_data)

        # Assert
        expected_out = pd.DataFrame({
            'a': [1, 2, 3, 4, 5],
            'b': [41000.0, None, 5000.0, 6000.0, 6000.0],
            'c': [1.1, 1.23423, 9.13459, 12.12125, 18.12152],
            'd': ['a', 'b', 'd', 'e', 'f']
        })
        pd.testing.assert_frame_equal(expected_out, out)

    def test_reverse_transform_zero_digits(self):
        """Test the ``Rounding.reverse_transform`` method with zero digits.

        Expect that the columns are rounded to the specified integer digit.

        Input:
        - Table data with the column with incorrect values (pandas.DataFrame)
        Output:
        - Table data with the computed column (pandas.DataFrame)
        """
        # Setup
        columns = ['b', 'c']
        digits = 0
        instance = Rounding(columns=columns, digits=digits)

        # Run
        table_data = pd.DataFrame({
            'a': [1, 2, 3, 4, 5],
            'b': [4.12345, None, 5.0, 6.01, 7.9],
            'c': [1.1, 1.0, 9.13459, None, 8.89],
            'd': ['a', 'b', 'd', 'e', 'f']
        })
        out = instance.reverse_transform(table_data)

        # Assert
        expected_out = pd.DataFrame({
            'a': [1, 2, 3, 4, 5],
            'b': [4.0, None, 5.0, 6.0, 8.0],
            'c': [1.0, 1.0, 9.0, None, 9.0],
            'd': ['a', 'b', 'd', 'e', 'f']
        })
        pd.testing.assert_frame_equal(expected_out, out)


def transform(data, low, high):
    """Transform to be used for the TestBetween class."""
    data = (data - low) / (high - low) * 0.95 + 0.025
    return np.log(data / (1.0 - data))


class TestBetween():

    def test_transform_scalar_scalar(self):
        """Test the ``Between.transform`` method by passing ``low`` and ``high`` as scalars.

        It is expected to create a new column similar to the constraint ``column``, and then
        scale and apply a logit function to that column.

        Input:
        - Table data (pandas.DataFrame)
        Output:
        - Table data with an extra column containing the transformed ``column`` (pandas.DataFrame)
        """
        # Setup
        column = 'a'
        low = 0.0
        high = 1.0
        instance = Between(column=column, low=low, high=high, high_is_scalar=True,
                           low_is_scalar=True)

        # Run
        table_data = pd.DataFrame({
            'a': [0.1, 0.5, 0.9],
            'b': [4, 5, 6],
        })
        instance.fit(table_data)
        out = instance.transform(table_data)

        # Assert
        expected_out = pd.DataFrame({
            'b': [4, 5, 6],
            'a#0.0#1.0': transform(table_data[column], low, high)
        })
        pd.testing.assert_frame_equal(expected_out, out)

    def test_transform_scalar_column(self):
        """Test the ``Between.transform`` method with ``low`` as scalar and ``high`` as a column.

        It is expected to create a new column similar to the constraint ``column``, and then
        scale and apply a logit function to that column.

        Input:
        - Table data (pandas.DataFrame)
        Output:
        - Table data with an extra column containing the transformed ``column`` (pandas.DataFrame)
        """
        # Setup
        column = 'a'
        low = 0.0
        high = 'b'
        instance = Between(column=column, low=low, high=high, low_is_scalar=True)

        # Run
        table_data = pd.DataFrame({
            'a': [0.1, 0.5, 0.9],
            'b': [0.5, 1, 6],
        })
        instance.fit(table_data)
        out = instance.transform(table_data)

        # Assert
        expected_out = pd.DataFrame({
            'b': [0.5, 1, 6],
            'a#0.0#b': transform(table_data[column], low, table_data[high])
        })
        pd.testing.assert_frame_equal(expected_out, out)

    def test_transform_column_scalar(self):
        """Test the ``Between.transform`` method with ``low`` as a column and ``high`` as scalar.

        It is expected to create a new column similar to the constraint ``column``, and then
        scale and apply a logit function to that column.
>>>>>>> c4c6d731

        Input:
        - Table data (pandas.DataFrame)
        Output:
<<<<<<< HEAD
        - Table satifying the ``condition`` (pandas.DataFrame)
        """
        # Setup
        data = pd.DataFrame({
            'a': [1.0, 0.0] * 5,
            'b': [0.0, 1.0] * 5,
            'c': [0.0, 0.0] * 5
        })
        instance = OneHotEncoding(columns=['a', 'b', 'c'])
        instance.fit(data)

        # Run
        condition = pd.DataFrame({
            'a': [0.0] * 10,
            'b': [1.0] * 10,
            'c': [0.0] * 10
        })
        out = instance._sample_constraint_columns(condition)

        # Assert
        expected_out = pd.DataFrame({
            'a': [0.0] * 10,
            'b': [1.0] * 10,
            'c': [0.0] * 10
        })
        pd.testing.assert_frame_equal(expected_out, out)

    def test__sample_constraint_columns_one_zero(self):
        """Test the ``OneHotEncoding._sample_constraint_columns`` method.

        Since the condition column contains only one zero, expected to randomly sample
        from unset columns any valid possibility. Since the ``b`` column in ``data``
        contains all the ones, it's expected to return a table where only ``b`` has ones.
=======
        - Table data with an extra column containing the transformed ``column`` (pandas.DataFrame)
        """
        # Setup
        column = 'a'
        low = 'b'
        high = 1.0
        instance = Between(column=column, low=low, high=high, high_is_scalar=True)

        # Run
        table_data = pd.DataFrame({
            'a': [0.1, 0.5, 0.9],
            'b': [0, -1, 0.5],
        })
        instance.fit(table_data)
        out = instance.transform(table_data)

        # Assert
        expected_out = pd.DataFrame({
            'b': [0, -1, 0.5],
            'a#b#1.0': transform(table_data[column], table_data[low], high)
        })
        pd.testing.assert_frame_equal(expected_out, out)

    def test_transform_column_column(self):
        """Test the ``Between.transform`` method by passing ``low`` and ``high`` as columns.

        It is expected to create a new column similar to the constraint ``column``, and then
        scale and apply a logit function to that column.
>>>>>>> c4c6d731

        Input:
        - Table data (pandas.DataFrame)
        Output:
<<<<<<< HEAD
        - Table where ``b`` is all one`s and other columns are all zero`s (pandas.DataFrame)
        """
        # Setup
        data = pd.DataFrame({
            'a': [0.0, 0.0] * 5,
            'b': [1.0, 1.0] * 5,
            'c': [0.0, 0.0] * 5
        })
        instance = OneHotEncoding(columns=['a', 'b', 'c'])
        instance.fit(data)

        # Run
        condition = pd.DataFrame({
            'c': [0.0] * 10
        })
        out = instance._sample_constraint_columns(condition)

        # Assert
        expected_out = pd.DataFrame({
            'c': [0.0] * 10,
            'a': [0.0] * 10,
            'b': [1.0] * 10
        })
        pd.testing.assert_frame_equal(expected_out, out)

    def test__sample_constraint_columns_one_zero_alt(self):
        """Test the ``OneHotEncoding._sample_constraint_columns`` method.

        Since the condition column contains only one zero, expected to randomly sample
        from unset columns any valid possibility.

        Input:
        - Table data (pandas.DataFrame)
        Output:
        - Table where ``c`` is all zero`s and ``b`` xor ``a`` is always one (pandas.DataFrame)
        """
        # Setup
        data = pd.DataFrame({
            'a': [1.0, 0.0] * 5,
            'b': [0.0, 1.0] * 5,
            'c': [0.0, 0.0] * 5
        })
        instance = OneHotEncoding(columns=['a', 'b', 'c'])
        instance.fit(data)

        # Run
        condition = pd.DataFrame({
            'c': [0.0] * 10
        })
        out = instance._sample_constraint_columns(condition)

        # Assert
        assert (out['c'] == 0.0).all()
        assert ((out['b'] == 1.0) ^ (out['a'] == 1.0)).all()

    def test_sample_constraint_columns_list_of_conditions(self):
        """Test the ``OneHotEncoding._sample_constraint_columns`` method.

        Expected to generate a table satisfying the ``condition``.

        Input:
        - Table data (pandas.DataFrame)
        Output:
        - Table satisfying the ``condition`` (pandas.DataFrame)
        """
        # Setup
        data = pd.DataFrame({
            'a': [1.0, 0.0] * 5,
            'b': [0.0, 1.0] * 5,
            'c': [0.0, 0.0] * 5
        })
        instance = OneHotEncoding(columns=['a', 'b', 'c'])
        instance.fit(data)

        # Run
        condition = pd.DataFrame({
            'a': [0.0, 1.0] * 5,
            'c': [0.0, 0.0] * 5
        })
        out = instance._sample_constraint_columns(condition)

        # Assert
        expected_output = pd.DataFrame({
            'a': [0.0, 1.0] * 5,
            'c': [0.0, 0.0] * 5,
            'b': [1.0, 0.0] * 5
        })
        pd.testing.assert_frame_equal(out, expected_output)

    def test_sample_constraint_columns_negative_values(self):
        """Test the ``OneHotEncoding._sample_constraint_columns`` method.

        Expected to raise a ``ValueError``, since condition is not a one hot vector.
        This tests that even if the sum of a row is one it still crashes.

        Input:
        - Table data (pandas.DataFrame)
        Raise:
        - ``ValueError``
        """
        # Setup
        data = pd.DataFrame({
            'a': [1.0] * 10,
            'b': [-1.0] * 10,
            'c': [1.0] * 10
        })
        instance = OneHotEncoding(columns=['a', 'b', 'c'])
        instance.fit(data)

        # Run
        condition = pd.DataFrame({
            'a': [1.0] * 10,
            'b': [-1.0] * 10,
            'c': [1.0] * 10
        })

        # Assert
        with pytest.raises(ValueError):
            instance._sample_constraint_columns(condition)

    def test_sample_constraint_columns_all_zeros_but_one(self):
        """Test the ``OneHotEncoding._sample_constraint_columns`` method.

        Expected to generate a table where column ``a`` is filled with ones,
        and ``b`` and ``c`` filled with zeros.

        Input:
        - Table data (pandas.DataFrame)
        Output:
        - Table satisfying the ``condition`` (pandas.DataFrame)
        """
        # Setup
        data = pd.DataFrame({
            'a': [1.0, 0.0] * 5,
            'b': [0.0, 1.0] * 5,
            'c': [0.0, 0.0] * 5
        })
        instance = OneHotEncoding(columns=['a', 'b', 'c'])
        instance.fit(data)

        # Run
        condition = pd.DataFrame({
            'a': [0.0] * 10,
            'c': [0.0] * 10
        })
        out = instance._sample_constraint_columns(condition)

        # Assert
        expected_output = pd.DataFrame({
            'a': [0.0] * 10,
            'c': [0.0] * 10,
            'b': [1.0] * 10
        })
        pd.testing.assert_frame_equal(out, expected_output)
=======
        - Table data with an extra column containing the transformed ``column`` (pandas.DataFrame)
        """
        # Setup
        column = 'a'
        low = 'b'
        high = 'c'
        instance = Between(column=column, low=low, high=high)

        # Run
        table_data = pd.DataFrame({
            'a': [0.1, 0.5, 0.9],
            'b': [0, -1, 0.5],
            'c': [0.5, 1, 6]
        })
        instance.fit(table_data)
        out = instance.transform(table_data)

        # Assert
        expected_out = pd.DataFrame({
            'b': [0, -1, 0.5],
            'c': [0.5, 1, 6],
            'a#b#c': transform(table_data[column], table_data[low], table_data[high])
        })
        pd.testing.assert_frame_equal(expected_out, out)

    def test_reverse_transform_scalar_scalar(self):
        """Test ``Between.reverse_transform`` with ``low`` and ``high`` as scalars.

        It is expected to recover the original table which was transformed, but with different
        column order. It does so by applying a sigmoid to the transformed column and then
        scaling it back to the original space. It also replaces the transformed column with
        an equal column but with the original name.

        Input:
        - Transformed table data (pandas.DataFrame)
        Output:
        - Original table data, without necessarily keepying the column order (pandas.DataFrame)
        """
        # Setup
        column = 'a'
        low = 0.0
        high = 1.0
        instance = Between(column=column, low=low, high=high, high_is_scalar=True,
                           low_is_scalar=True)

        table_data = pd.DataFrame({
            'b': [4, 5, 6],
            'a': [0.1, 0.5, 0.9]
        })

        # Run
        instance.fit(table_data)
        transformed = pd.DataFrame({
            'b': [4, 5, 6],
            'a#0.0#1.0': transform(table_data[column], low, high)
        })
        out = instance.reverse_transform(transformed)

        # Assert
        expected_out = table_data
        pd.testing.assert_frame_equal(expected_out, out)

    def test_reverse_transform_scalar_column(self):
        """Test ``Between.reverse_transform`` with ``low`` as scalar and ``high`` as a column.

        It is expected to recover the original table which was transformed, but with different
        column order. It does so by applying a sigmoid to the transformed column and then
        scaling it back to the original space. It also replaces the transformed column with
        an equal column but with the original name.

        Input:
        - Transformed table data (pandas.DataFrame)
        Output:
        - Original table data, without necessarily keepying the column order (pandas.DataFrame)
        """
        # Setup
        column = 'a'
        low = 0.0
        high = 'b'
        instance = Between(column=column, low=low, high=high, low_is_scalar=True)

        table_data = pd.DataFrame({
            'b': [0.5, 1, 6],
            'a': [0.1, 0.5, 0.9]
        })

        # Run
        instance.fit(table_data)
        transformed = pd.DataFrame({
            'b': [0.5, 1, 6],
            'a#0.0#b': transform(table_data[column], low, table_data[high])
        })
        out = instance.reverse_transform(transformed)

        # Assert
        expected_out = table_data
        pd.testing.assert_frame_equal(expected_out, out)

    def test_reverse_transform_column_scalar(self):
        """Test ``Between.reverse_transform`` with ``low`` as a column and ``high`` as scalar.

        It is expected to recover the original table which was transformed, but with different
        column order. It does so by applying a sigmoid to the transformed column and then
        scaling it back to the original space. It also replaces the transformed column with
        an equal column but with the original name.

        Input:
        - Transformed table data (pandas.DataFrame)
        Output:
        - Original table data, without necessarily keepying the column order (pandas.DataFrame)
        """
        # Setup
        column = 'a'
        low = 'b'
        high = 1.0
        instance = Between(column=column, low=low, high=high, high_is_scalar=True)

        table_data = pd.DataFrame({
            'b': [0, -1, 0.5],
            'a': [0.1, 0.5, 0.9]
        })

        # Run
        instance.fit(table_data)
        transformed = pd.DataFrame({
            'b': [0, -1, 0.5],
            'a#b#1.0': transform(table_data[column], table_data[low], high)
        })
        out = instance.reverse_transform(transformed)

        # Assert
        expected_out = table_data
        pd.testing.assert_frame_equal(expected_out, out)

    def test_reverse_transform_column_column(self):
        """Test ``Between.reverse_transform`` with ``low`` and ``high`` as columns.

        It is expected to recover the original table which was transformed, but with different
        column order. It does so by applying a sigmoid to the transformed column and then
        scaling it back to the original space. It also replaces the transformed column with
        an equal column but with the original name.

        Input:
        - Transformed table data (pandas.DataFrame)
        Output:
        - Original table data, without necessarily keepying the column order (pandas.DataFrame)
        """
        # Setup
        column = 'a'
        low = 'b'
        high = 'c'
        instance = Between(column=column, low=low, high=high)

        table_data = pd.DataFrame({
            'b': [0, -1, 0.5],
            'c': [0.5, 1, 6],
            'a': [0.1, 0.5, 0.9]
        })

        # Run
        instance.fit(table_data)
        transformed = pd.DataFrame({
            'b': [0, -1, 0.5],
            'c': [0.5, 1, 6],
            'a#b#c': transform(table_data[column], table_data[low], table_data[high])
        })
        out = instance.reverse_transform(transformed)

        # Assert
        expected_out = table_data
        pd.testing.assert_frame_equal(expected_out, out)

    def test_is_valid_strict_true(self):
        """Test the ``Between.is_valid`` method with strict True.

        If strict is True, equal values should count as invalid.

        Input:
        - Table with a valid row, a strictly invalid row and an
          invalid row. (pandas.DataFrame)
        Output:
        - True should be returned for the valid row and False
          for the other two. (pandas.Series)
        """
        # Setup
        column = 'a'
        low = 0.0
        high = 1.0
        instance = Between(column=column, low=low, high=high, strict=True, high_is_scalar=True,
                           low_is_scalar=True)

        # Run
        table_data = pd.DataFrame({
            'a': [0.1, 1, 3],
        })
        instance.fit(table_data)
        out = instance.is_valid(table_data)

        # Assert
        expected_out = pd.Series([True, False, False])
        pd.testing.assert_series_equal(expected_out, out, check_names=False)

    def test_is_valid_strict_false(self):
        """Test the ``Between.is_valid`` method with strict False.

        If strict is False, equal values should count as valid.

        Input:
        - Table with a valid row, a strictly invalid row and an
          invalid row. (pandas.DataFrame)
        Output:
        - True should be returned for the first two rows, and False
          for the last one (pandas.Series)
        """
        # Setup
        column = 'a'
        low = 0.0
        high = 1.0
        instance = Between(column=column, low=low, high=high, strict=False, high_is_scalar=True,
                           low_is_scalar=True)

        # Run
        table_data = pd.DataFrame({
            'a': [0.1, 1, 3],
        })
        instance.fit(table_data)
        out = instance.is_valid(table_data)

        # Assert
        expected_out = pd.Series([True, True, False])
        pd.testing.assert_series_equal(expected_out, out, check_names=False)

    def test_is_valid_scalar_column(self):
        """Test the ``Between.is_valid`` method with ``low`` as scalar and ``high`` as a column.

        Is expected to return whether the constraint ``column`` is between the
        ``low`` and ``high`` values.

        Input:
        - Table data where the last value is greater than ``high``. (pandas.DataFrame)
        Output:
        - True should be returned for the two first rows, False
          for the last one. (pandas.Series)
        """
        # Setup
        column = 'a'
        low = 0.0
        high = 'b'
        instance = Between(column=column, low=low, high=high, low_is_scalar=True)

        # Run
        table_data = pd.DataFrame({
            'a': [0.1, 0.5, 0.9],
            'b': [0.5, 1, 0.6],
        })
        instance.fit(table_data)
        out = instance.is_valid(table_data)

        # Assert
        expected_out = pd.Series([True, True, False])
        pd.testing.assert_series_equal(expected_out, out)

    def test_is_valid_column_scalar(self):
        """Test the ``Between.is_valid`` method with ``low`` as a column and ``high`` as scalar.

        Is expected to return whether the constraint ``column`` is between the
        ``low`` and ``high`` values.

        Input:
        - Table data where the second value is smaller than ``low`` and
          last value is greater than ``high``. (pandas.DataFrame)
        Output:
        - True should be returned for the first row, False
          for the last two. (pandas.Series)
        """
        # Setup
        column = 'a'
        low = 'b'
        high = 1.0
        instance = Between(column=column, low=low, high=high, high_is_scalar=True)

        # Run
        table_data = pd.DataFrame({
            'a': [0.1, 0.5, 1.9],
            'b': [-0.5, 1, 0.6],
        })
        instance.fit(table_data)
        out = instance.is_valid(table_data)

        # Assert
        expected_out = pd.Series([True, False, False])
        pd.testing.assert_series_equal(expected_out, out)

    def test_is_valid_column_column(self):
        """Test the ``Between.is_valid`` method with ``low`` and ``high`` as columns.

        Is expected to return whether the constraint ``column`` is between the
        ``low`` and ``high`` values.

        Input:
        - Table data where the last value is greater than ``high``. (pandas.DataFrame)
        Output:
        - True should be returned for the two first rows, False
          for the last one. (pandas.Series)
        """
        # Setup
        column = 'a'
        low = 'b'
        high = 'c'
        instance = Between(column=column, low=low, high=high)

        # Run
        table_data = pd.DataFrame({
            'a': [0.1, 0.5, 0.9],
            'b': [0, -1, 0.5],
            'c': [0.5, 1, 0.6]
        })
        instance.fit(table_data)
        out = instance.is_valid(table_data)

        # Assert
        expected_out = pd.Series([True, True, False])

        pd.testing.assert_series_equal(expected_out, out)
>>>>>>> c4c6d731
<|MERGE_RESOLUTION|>--- conflicted
+++ resolved
@@ -8,12 +8,8 @@
 
 from sdv.constraints.errors import MissingConstraintColumnError
 from sdv.constraints.tabular import (
-<<<<<<< HEAD
-    ColumnFormula, CustomConstraint, GreaterThan, OneHotEncoding, UniqueCombinations)
-=======
-    Between, ColumnFormula, CustomConstraint, GreaterThan, Negative, Positive, Rounding,
-    UniqueCombinations)
->>>>>>> c4c6d731
+    Between, ColumnFormula, CustomConstraint, GreaterThan, Negative, OneHotEncoding, Positive,
+    Rounding, UniqueCombinations)
 
 
 def dummy_transform():
@@ -1837,59 +1833,6 @@
         pd.testing.assert_frame_equal(expected_out, out)
 
 
-<<<<<<< HEAD
-class TestOneHotEncoding():
-
-    def test_reverse_transform(self):
-        """Test the ``OneHotEncoding.reverse_transform`` method.
-
-        It is expected to, for each of the appropriate rows, set the column
-        with the largest value to one and set all other columns to zero.
-
-        Input:
-        - Table data with any numbers (pandas.DataFrame)
-        Output:
-        - Table data where the appropriate rows are one hot (pandas.DataFrame)
-        """
-        # Setup
-        instance = OneHotEncoding(columns=['a', 'b'])
-
-        # Run
-        table_data = pd.DataFrame({
-            'a': [0.1, 0.5, 0.8],
-            'b': [0.8, 0.1, 0.9],
-            'c': [1, 2, 3]
-        })
-        out = instance.reverse_transform(table_data)
-
-        # Assert
-        expected_out = pd.DataFrame({
-            'a': [0.0, 1.0, 0.0],
-            'b': [1.0, 0.0, 1.0],
-            'c': [1, 2, 3]
-        })
-        pd.testing.assert_frame_equal(expected_out, out)
-
-    def test_is_valid(self):
-        """Test the ``OneHotEncoding.is_valid`` method.
-
-        ``True`` when for the rows where the data is one hot, ``False`` otherwise.
-
-        Input:
-        - Table data (pandas.DataFrame)
-        Output:
-        - Series of ``True`` and ``False`` values (pandas.Series)
-        """
-        # Setup
-        instance = OneHotEncoding(columns=['a', 'b', 'c'])
-
-        # Run
-        table_data = pd.DataFrame({
-            'a': [1.0, 1.0, 0.0, 1.0],
-            'b': [0.0, 1.0, 0.0, 0.5],
-            'c': [0.0, 2.0, 0.0, 0.0],
-            'd': [1, 2, 3, 4]
-=======
 class TestRounding():
 
     def test___init__(self):
@@ -2025,176 +1968,10 @@
             'c': [5, 7.12, 1.31, 9.00001, 4.9999],
             'd': ['a', 'b', None, 'd', 'e'],
             'e': [2.1254, 17.12123, 124.12, 123.0112, -9.129434]
->>>>>>> c4c6d731
         })
         out = instance.is_valid(table_data)
 
         # Assert
-<<<<<<< HEAD
-        expected_out = pd.Series([True, False, False, False])
-        pd.testing.assert_series_equal(expected_out, out)
-
-    def test__sample_constraint_columns_proper(self):
-        """Test the ``OneHotEncoding._sample_constraint_columns`` method.
-
-        Expected to return a table with the appropriate complementary column ``b``,
-        since column ``a`` is entirely defined by the ``condition`` table.
-
-        Input:
-        - Table data (pandas.DataFrame)
-        Output:
-        - Table where ``a`` is the same as in ``condition``
-          and ``b`` is complementary`` (pandas.DataFrame)
-        """
-        # Setup
-        data = pd.DataFrame({
-            'a': [1.0, 0.0] * 5,
-            'b': [0.0, 1.0] * 5,
-        })
-        instance = OneHotEncoding(columns=['a', 'b'])
-        instance.fit(data)
-
-        # Run
-        condition = pd.DataFrame({
-            'a': [1.0, 0.0, 0.0] * 5,
-        })
-        out = instance._sample_constraint_columns(condition)
-
-        # Assert
-        expected_out = pd.DataFrame({
-            'a': [1.0, 0.0, 0.0] * 5,
-            'b': [0.0, 1.0, 1.0] * 5,
-        })
-        pd.testing.assert_frame_equal(expected_out, out)
-
-    def test__sample_constraint_columns_one_one(self):
-        """Test the ``OneHotEncoding._sample_constraint_columns`` method.
-
-        Since the condition column contains a one for all rows, expected to assign
-        all other columns to zeros.
-
-        Input:
-        - Table data (pandas.DataFrame)
-        Output:
-        - Table where the first column contains one's and others columns zero's (pandas.DataFrame)
-        """
-        # Setup
-        data = pd.DataFrame({
-            'a': [1.0, 0.0] * 5,
-            'b': [0.0, 1.0] * 5,
-            'c': [0.0, 0.0] * 5
-        })
-        instance = OneHotEncoding(columns=['a', 'b', 'c'])
-        instance.fit(data)
-
-        # Run
-        condition = pd.DataFrame({
-            'a': [1.0] * 10
-        })
-        out = instance._sample_constraint_columns(condition)
-
-        # Assert
-        expected_out = pd.DataFrame({
-            'a': [1.0] * 10,
-            'b': [0.0] * 10,
-            'c': [0.0] * 10
-        })
-        pd.testing.assert_frame_equal(expected_out, out)
-
-    def test__sample_constraint_columns_two_ones(self):
-        """Test the ``OneHotEncoding._sample_constraint_columns`` method.
-
-        Expected to raise a ``ValueError``, since the condition contains two ones
-        in a single row.
-
-        Input:
-        - Table data (pandas.DataFrame)
-        Raise:
-        - ``ValueError``
-        """
-        # Setup
-        data = pd.DataFrame({
-            'a': [1.0, 0.0] * 5,
-            'b': [0.0, 1.0] * 5,
-            'c': [0.0, 0.0] * 5
-        })
-        instance = OneHotEncoding(columns=['a', 'b', 'c'])
-        instance.fit(data)
-
-        # Run
-        condition = pd.DataFrame({
-            'a': [1.0] * 10,
-            'b': [1.0] * 10,
-            'c': [0.0] * 10
-        })
-
-        # Assert
-        with pytest.raises(ValueError):
-            instance._sample_constraint_columns(condition)
-
-    def test__sample_constraint_columns_non_binary(self):
-        """Test the ``OneHotEncoding._sample_constraint_columns`` method.
-
-        Expected to raise a ``ValueError``, since the condition contains a non binary value.
-
-        Input:
-        - Table data (pandas.DataFrame)
-        Raise:
-        - ``ValueError``
-        """
-        # Setup
-        data = pd.DataFrame({
-            'a': [1.0, 0.0] * 5,
-            'b': [0.0, 1.0] * 5,
-            'c': [0.0, 0.0] * 5
-        })
-        instance = OneHotEncoding(columns=['a', 'b', 'c'])
-        instance.fit(data)
-
-        # Run
-        condition = pd.DataFrame({
-            'a': [0.5] * 10
-        })
-
-        # Assert
-        with pytest.raises(ValueError):
-            instance._sample_constraint_columns(condition)
-
-    def test__sample_constraint_columns_all_zeros(self):
-        """Test the ``OneHotEncoding._sample_constraint_columns`` method.
-
-        Expected to raise a ``ValueError``, since the condition contains only zeros.
-
-        Input:
-        - Table data (pandas.DataFrame)
-        Raise:
-        - ``ValueError``
-        """
-        # Setup
-        data = pd.DataFrame({
-            'a': [1, 0] * 5,
-            'b': [0, 1] * 5,
-            'c': [0, 0] * 5
-        })
-        instance = OneHotEncoding(columns=['a', 'b', 'c'])
-        instance.fit(data)
-
-        # Run
-        condition = pd.DataFrame({
-            'a': [0.0] * 10,
-            'b': [0.0] * 10,
-            'c': [0.0] * 10
-        })
-
-        # Assert
-        with pytest.raises(ValueError):
-            instance._sample_constraint_columns(condition)
-
-    def test__sample_constraint_columns_valid_condition(self):
-        """Test the ``OneHotEncoding._sample_constraint_columns`` method.
-
-        Expected to generate a table where every column satisfies the ``condition``.
-=======
         expected_out = pd.Series([True, False, False, True, True])
         pd.testing.assert_series_equal(expected_out, out)
 
@@ -2376,46 +2153,10 @@
 
         It is expected to create a new column similar to the constraint ``column``, and then
         scale and apply a logit function to that column.
->>>>>>> c4c6d731
 
         Input:
         - Table data (pandas.DataFrame)
         Output:
-<<<<<<< HEAD
-        - Table satifying the ``condition`` (pandas.DataFrame)
-        """
-        # Setup
-        data = pd.DataFrame({
-            'a': [1.0, 0.0] * 5,
-            'b': [0.0, 1.0] * 5,
-            'c': [0.0, 0.0] * 5
-        })
-        instance = OneHotEncoding(columns=['a', 'b', 'c'])
-        instance.fit(data)
-
-        # Run
-        condition = pd.DataFrame({
-            'a': [0.0] * 10,
-            'b': [1.0] * 10,
-            'c': [0.0] * 10
-        })
-        out = instance._sample_constraint_columns(condition)
-
-        # Assert
-        expected_out = pd.DataFrame({
-            'a': [0.0] * 10,
-            'b': [1.0] * 10,
-            'c': [0.0] * 10
-        })
-        pd.testing.assert_frame_equal(expected_out, out)
-
-    def test__sample_constraint_columns_one_zero(self):
-        """Test the ``OneHotEncoding._sample_constraint_columns`` method.
-
-        Since the condition column contains only one zero, expected to randomly sample
-        from unset columns any valid possibility. Since the ``b`` column in ``data``
-        contains all the ones, it's expected to return a table where only ``b`` has ones.
-=======
         - Table data with an extra column containing the transformed ``column`` (pandas.DataFrame)
         """
         # Setup
@@ -2444,167 +2185,10 @@
 
         It is expected to create a new column similar to the constraint ``column``, and then
         scale and apply a logit function to that column.
->>>>>>> c4c6d731
 
         Input:
         - Table data (pandas.DataFrame)
         Output:
-<<<<<<< HEAD
-        - Table where ``b`` is all one`s and other columns are all zero`s (pandas.DataFrame)
-        """
-        # Setup
-        data = pd.DataFrame({
-            'a': [0.0, 0.0] * 5,
-            'b': [1.0, 1.0] * 5,
-            'c': [0.0, 0.0] * 5
-        })
-        instance = OneHotEncoding(columns=['a', 'b', 'c'])
-        instance.fit(data)
-
-        # Run
-        condition = pd.DataFrame({
-            'c': [0.0] * 10
-        })
-        out = instance._sample_constraint_columns(condition)
-
-        # Assert
-        expected_out = pd.DataFrame({
-            'c': [0.0] * 10,
-            'a': [0.0] * 10,
-            'b': [1.0] * 10
-        })
-        pd.testing.assert_frame_equal(expected_out, out)
-
-    def test__sample_constraint_columns_one_zero_alt(self):
-        """Test the ``OneHotEncoding._sample_constraint_columns`` method.
-
-        Since the condition column contains only one zero, expected to randomly sample
-        from unset columns any valid possibility.
-
-        Input:
-        - Table data (pandas.DataFrame)
-        Output:
-        - Table where ``c`` is all zero`s and ``b`` xor ``a`` is always one (pandas.DataFrame)
-        """
-        # Setup
-        data = pd.DataFrame({
-            'a': [1.0, 0.0] * 5,
-            'b': [0.0, 1.0] * 5,
-            'c': [0.0, 0.0] * 5
-        })
-        instance = OneHotEncoding(columns=['a', 'b', 'c'])
-        instance.fit(data)
-
-        # Run
-        condition = pd.DataFrame({
-            'c': [0.0] * 10
-        })
-        out = instance._sample_constraint_columns(condition)
-
-        # Assert
-        assert (out['c'] == 0.0).all()
-        assert ((out['b'] == 1.0) ^ (out['a'] == 1.0)).all()
-
-    def test_sample_constraint_columns_list_of_conditions(self):
-        """Test the ``OneHotEncoding._sample_constraint_columns`` method.
-
-        Expected to generate a table satisfying the ``condition``.
-
-        Input:
-        - Table data (pandas.DataFrame)
-        Output:
-        - Table satisfying the ``condition`` (pandas.DataFrame)
-        """
-        # Setup
-        data = pd.DataFrame({
-            'a': [1.0, 0.0] * 5,
-            'b': [0.0, 1.0] * 5,
-            'c': [0.0, 0.0] * 5
-        })
-        instance = OneHotEncoding(columns=['a', 'b', 'c'])
-        instance.fit(data)
-
-        # Run
-        condition = pd.DataFrame({
-            'a': [0.0, 1.0] * 5,
-            'c': [0.0, 0.0] * 5
-        })
-        out = instance._sample_constraint_columns(condition)
-
-        # Assert
-        expected_output = pd.DataFrame({
-            'a': [0.0, 1.0] * 5,
-            'c': [0.0, 0.0] * 5,
-            'b': [1.0, 0.0] * 5
-        })
-        pd.testing.assert_frame_equal(out, expected_output)
-
-    def test_sample_constraint_columns_negative_values(self):
-        """Test the ``OneHotEncoding._sample_constraint_columns`` method.
-
-        Expected to raise a ``ValueError``, since condition is not a one hot vector.
-        This tests that even if the sum of a row is one it still crashes.
-
-        Input:
-        - Table data (pandas.DataFrame)
-        Raise:
-        - ``ValueError``
-        """
-        # Setup
-        data = pd.DataFrame({
-            'a': [1.0] * 10,
-            'b': [-1.0] * 10,
-            'c': [1.0] * 10
-        })
-        instance = OneHotEncoding(columns=['a', 'b', 'c'])
-        instance.fit(data)
-
-        # Run
-        condition = pd.DataFrame({
-            'a': [1.0] * 10,
-            'b': [-1.0] * 10,
-            'c': [1.0] * 10
-        })
-
-        # Assert
-        with pytest.raises(ValueError):
-            instance._sample_constraint_columns(condition)
-
-    def test_sample_constraint_columns_all_zeros_but_one(self):
-        """Test the ``OneHotEncoding._sample_constraint_columns`` method.
-
-        Expected to generate a table where column ``a`` is filled with ones,
-        and ``b`` and ``c`` filled with zeros.
-
-        Input:
-        - Table data (pandas.DataFrame)
-        Output:
-        - Table satisfying the ``condition`` (pandas.DataFrame)
-        """
-        # Setup
-        data = pd.DataFrame({
-            'a': [1.0, 0.0] * 5,
-            'b': [0.0, 1.0] * 5,
-            'c': [0.0, 0.0] * 5
-        })
-        instance = OneHotEncoding(columns=['a', 'b', 'c'])
-        instance.fit(data)
-
-        # Run
-        condition = pd.DataFrame({
-            'a': [0.0] * 10,
-            'c': [0.0] * 10
-        })
-        out = instance._sample_constraint_columns(condition)
-
-        # Assert
-        expected_output = pd.DataFrame({
-            'a': [0.0] * 10,
-            'c': [0.0] * 10,
-            'b': [1.0] * 10
-        })
-        pd.testing.assert_frame_equal(out, expected_output)
-=======
         - Table data with an extra column containing the transformed ``column`` (pandas.DataFrame)
         """
         # Setup
@@ -2929,4 +2513,418 @@
         expected_out = pd.Series([True, True, False])
 
         pd.testing.assert_series_equal(expected_out, out)
->>>>>>> c4c6d731
+
+
+class TestOneHotEncoding():
+
+    def test_reverse_transform(self):
+        """Test the ``OneHotEncoding.reverse_transform`` method.
+
+        It is expected to, for each of the appropriate rows, set the column
+        with the largest value to one and set all other columns to zero.
+
+        Input:
+        - Table data with any numbers (pandas.DataFrame)
+        Output:
+        - Table data where the appropriate rows are one hot (pandas.DataFrame)
+        """
+        # Setup
+        instance = OneHotEncoding(columns=['a', 'b'])
+
+        # Run
+        table_data = pd.DataFrame({
+            'a': [0.1, 0.5, 0.8],
+            'b': [0.8, 0.1, 0.9],
+            'c': [1, 2, 3]
+        })
+        out = instance.reverse_transform(table_data)
+
+        # Assert
+        expected_out = pd.DataFrame({
+            'a': [0.0, 1.0, 0.0],
+            'b': [1.0, 0.0, 1.0],
+            'c': [1, 2, 3]
+        })
+        pd.testing.assert_frame_equal(expected_out, out)
+
+    def test_is_valid(self):
+        """Test the ``OneHotEncoding.is_valid`` method.
+
+        ``True`` when for the rows where the data is one hot, ``False`` otherwise.
+
+        Input:
+        - Table data (pandas.DataFrame)
+        Output:
+        - Series of ``True`` and ``False`` values (pandas.Series)
+        """
+        # Setup
+        instance = OneHotEncoding(columns=['a', 'b', 'c'])
+
+        # Run
+        table_data = pd.DataFrame({
+            'a': [1.0, 1.0, 0.0, 1.0],
+            'b': [0.0, 1.0, 0.0, 0.5],
+            'c': [0.0, 2.0, 0.0, 0.0],
+            'd': [1, 2, 3, 4]
+        })
+        out = instance.is_valid(table_data)
+
+        # Assert
+        expected_out = pd.Series([True, False, False, False])
+        pd.testing.assert_series_equal(expected_out, out)
+
+    def test__sample_constraint_columns_proper(self):
+        """Test the ``OneHotEncoding._sample_constraint_columns`` method.
+
+        Expected to return a table with the appropriate complementary column ``b``,
+        since column ``a`` is entirely defined by the ``condition`` table.
+
+        Input:
+        - Table data (pandas.DataFrame)
+        Output:
+        - Table where ``a`` is the same as in ``condition``
+          and ``b`` is complementary`` (pandas.DataFrame)
+        """
+        # Setup
+        data = pd.DataFrame({
+            'a': [1.0, 0.0] * 5,
+            'b': [0.0, 1.0] * 5,
+        })
+        instance = OneHotEncoding(columns=['a', 'b'])
+        instance.fit(data)
+
+        # Run
+        condition = pd.DataFrame({
+            'a': [1.0, 0.0, 0.0] * 5,
+        })
+        out = instance._sample_constraint_columns(condition)
+
+        # Assert
+        expected_out = pd.DataFrame({
+            'a': [1.0, 0.0, 0.0] * 5,
+            'b': [0.0, 1.0, 1.0] * 5,
+        })
+        pd.testing.assert_frame_equal(expected_out, out)
+
+    def test__sample_constraint_columns_one_one(self):
+        """Test the ``OneHotEncoding._sample_constraint_columns`` method.
+
+        Since the condition column contains a one for all rows, expected to assign
+        all other columns to zeros.
+
+        Input:
+        - Table data (pandas.DataFrame)
+        Output:
+        - Table where the first column contains one's and others columns zero's (pandas.DataFrame)
+        """
+        # Setup
+        data = pd.DataFrame({
+            'a': [1.0, 0.0] * 5,
+            'b': [0.0, 1.0] * 5,
+            'c': [0.0, 0.0] * 5
+        })
+        instance = OneHotEncoding(columns=['a', 'b', 'c'])
+        instance.fit(data)
+
+        # Run
+        condition = pd.DataFrame({
+            'a': [1.0] * 10
+        })
+        out = instance._sample_constraint_columns(condition)
+
+        # Assert
+        expected_out = pd.DataFrame({
+            'a': [1.0] * 10,
+            'b': [0.0] * 10,
+            'c': [0.0] * 10
+        })
+        pd.testing.assert_frame_equal(expected_out, out)
+
+    def test__sample_constraint_columns_two_ones(self):
+        """Test the ``OneHotEncoding._sample_constraint_columns`` method.
+
+        Expected to raise a ``ValueError``, since the condition contains two ones
+        in a single row.
+
+        Input:
+        - Table data (pandas.DataFrame)
+        Raise:
+        - ``ValueError``
+        """
+        # Setup
+        data = pd.DataFrame({
+            'a': [1.0, 0.0] * 5,
+            'b': [0.0, 1.0] * 5,
+            'c': [0.0, 0.0] * 5
+        })
+        instance = OneHotEncoding(columns=['a', 'b', 'c'])
+        instance.fit(data)
+
+        # Run
+        condition = pd.DataFrame({
+            'a': [1.0] * 10,
+            'b': [1.0] * 10,
+            'c': [0.0] * 10
+        })
+
+        # Assert
+        with pytest.raises(ValueError):
+            instance._sample_constraint_columns(condition)
+
+    def test__sample_constraint_columns_non_binary(self):
+        """Test the ``OneHotEncoding._sample_constraint_columns`` method.
+
+        Expected to raise a ``ValueError``, since the condition contains a non binary value.
+
+        Input:
+        - Table data (pandas.DataFrame)
+        Raise:
+        - ``ValueError``
+        """
+        # Setup
+        data = pd.DataFrame({
+            'a': [1.0, 0.0] * 5,
+            'b': [0.0, 1.0] * 5,
+            'c': [0.0, 0.0] * 5
+        })
+        instance = OneHotEncoding(columns=['a', 'b', 'c'])
+        instance.fit(data)
+
+        # Run
+        condition = pd.DataFrame({
+            'a': [0.5] * 10
+        })
+
+        # Assert
+        with pytest.raises(ValueError):
+            instance._sample_constraint_columns(condition)
+
+    def test__sample_constraint_columns_all_zeros(self):
+        """Test the ``OneHotEncoding._sample_constraint_columns`` method.
+
+        Expected to raise a ``ValueError``, since the condition contains only zeros.
+
+        Input:
+        - Table data (pandas.DataFrame)
+        Raise:
+        - ``ValueError``
+        """
+        # Setup
+        data = pd.DataFrame({
+            'a': [1, 0] * 5,
+            'b': [0, 1] * 5,
+            'c': [0, 0] * 5
+        })
+        instance = OneHotEncoding(columns=['a', 'b', 'c'])
+        instance.fit(data)
+
+        # Run
+        condition = pd.DataFrame({
+            'a': [0.0] * 10,
+            'b': [0.0] * 10,
+            'c': [0.0] * 10
+        })
+
+        # Assert
+        with pytest.raises(ValueError):
+            instance._sample_constraint_columns(condition)
+
+    def test__sample_constraint_columns_valid_condition(self):
+        """Test the ``OneHotEncoding._sample_constraint_columns`` method.
+
+        Expected to generate a table where every column satisfies the ``condition``.
+
+        Input:
+        - Table data (pandas.DataFrame)
+        Output:
+        - Table satifying the ``condition`` (pandas.DataFrame)
+        """
+        # Setup
+        data = pd.DataFrame({
+            'a': [1.0, 0.0] * 5,
+            'b': [0.0, 1.0] * 5,
+            'c': [0.0, 0.0] * 5
+        })
+        instance = OneHotEncoding(columns=['a', 'b', 'c'])
+        instance.fit(data)
+
+        # Run
+        condition = pd.DataFrame({
+            'a': [0.0] * 10,
+            'b': [1.0] * 10,
+            'c': [0.0] * 10
+        })
+        out = instance._sample_constraint_columns(condition)
+
+        # Assert
+        expected_out = pd.DataFrame({
+            'a': [0.0] * 10,
+            'b': [1.0] * 10,
+            'c': [0.0] * 10
+        })
+        pd.testing.assert_frame_equal(expected_out, out)
+
+    def test__sample_constraint_columns_one_zero(self):
+        """Test the ``OneHotEncoding._sample_constraint_columns`` method.
+
+        Since the condition column contains only one zero, expected to randomly sample
+        from unset columns any valid possibility. Since the ``b`` column in ``data``
+        contains all the ones, it's expected to return a table where only ``b`` has ones.
+
+        Input:
+        - Table data (pandas.DataFrame)
+        Output:
+        - Table where ``b`` is all one`s and other columns are all zero`s (pandas.DataFrame)
+        """
+        # Setup
+        data = pd.DataFrame({
+            'a': [0.0, 0.0] * 5,
+            'b': [1.0, 1.0] * 5,
+            'c': [0.0, 0.0] * 5
+        })
+        instance = OneHotEncoding(columns=['a', 'b', 'c'])
+        instance.fit(data)
+
+        # Run
+        condition = pd.DataFrame({
+            'c': [0.0] * 10
+        })
+        out = instance._sample_constraint_columns(condition)
+
+        # Assert
+        expected_out = pd.DataFrame({
+            'c': [0.0] * 10,
+            'a': [0.0] * 10,
+            'b': [1.0] * 10
+        })
+        pd.testing.assert_frame_equal(expected_out, out)
+
+    def test__sample_constraint_columns_one_zero_alt(self):
+        """Test the ``OneHotEncoding._sample_constraint_columns`` method.
+
+        Since the condition column contains only one zero, expected to randomly sample
+        from unset columns any valid possibility.
+
+        Input:
+        - Table data (pandas.DataFrame)
+        Output:
+        - Table where ``c`` is all zero`s and ``b`` xor ``a`` is always one (pandas.DataFrame)
+        """
+        # Setup
+        data = pd.DataFrame({
+            'a': [1.0, 0.0] * 5,
+            'b': [0.0, 1.0] * 5,
+            'c': [0.0, 0.0] * 5
+        })
+        instance = OneHotEncoding(columns=['a', 'b', 'c'])
+        instance.fit(data)
+
+        # Run
+        condition = pd.DataFrame({
+            'c': [0.0] * 10
+        })
+        out = instance._sample_constraint_columns(condition)
+
+        # Assert
+        assert (out['c'] == 0.0).all()
+        assert ((out['b'] == 1.0) ^ (out['a'] == 1.0)).all()
+
+    def test_sample_constraint_columns_list_of_conditions(self):
+        """Test the ``OneHotEncoding._sample_constraint_columns`` method.
+
+        Expected to generate a table satisfying the ``condition``.
+
+        Input:
+        - Table data (pandas.DataFrame)
+        Output:
+        - Table satisfying the ``condition`` (pandas.DataFrame)
+        """
+        # Setup
+        data = pd.DataFrame({
+            'a': [1.0, 0.0] * 5,
+            'b': [0.0, 1.0] * 5,
+            'c': [0.0, 0.0] * 5
+        })
+        instance = OneHotEncoding(columns=['a', 'b', 'c'])
+        instance.fit(data)
+
+        # Run
+        condition = pd.DataFrame({
+            'a': [0.0, 1.0] * 5,
+            'c': [0.0, 0.0] * 5
+        })
+        out = instance._sample_constraint_columns(condition)
+
+        # Assert
+        expected_output = pd.DataFrame({
+            'a': [0.0, 1.0] * 5,
+            'c': [0.0, 0.0] * 5,
+            'b': [1.0, 0.0] * 5
+        })
+        pd.testing.assert_frame_equal(out, expected_output)
+
+    def test_sample_constraint_columns_negative_values(self):
+        """Test the ``OneHotEncoding._sample_constraint_columns`` method.
+
+        Expected to raise a ``ValueError``, since condition is not a one hot vector.
+        This tests that even if the sum of a row is one it still crashes.
+
+        Input:
+        - Table data (pandas.DataFrame)
+        Raise:
+        - ``ValueError``
+        """
+        # Setup
+        data = pd.DataFrame({
+            'a': [1.0] * 10,
+            'b': [-1.0] * 10,
+            'c': [1.0] * 10
+        })
+        instance = OneHotEncoding(columns=['a', 'b', 'c'])
+        instance.fit(data)
+
+        # Run
+        condition = pd.DataFrame({
+            'a': [1.0] * 10,
+            'b': [-1.0] * 10,
+            'c': [1.0] * 10
+        })
+
+        # Assert
+        with pytest.raises(ValueError):
+            instance._sample_constraint_columns(condition)
+
+    def test_sample_constraint_columns_all_zeros_but_one(self):
+        """Test the ``OneHotEncoding._sample_constraint_columns`` method.
+
+        Expected to generate a table where column ``a`` is filled with ones,
+        and ``b`` and ``c`` filled with zeros.
+
+        Input:
+        - Table data (pandas.DataFrame)
+        Output:
+        - Table satisfying the ``condition`` (pandas.DataFrame)
+        """
+        # Setup
+        data = pd.DataFrame({
+            'a': [1.0, 0.0] * 5,
+            'b': [0.0, 1.0] * 5,
+            'c': [0.0, 0.0] * 5
+        })
+        instance = OneHotEncoding(columns=['a', 'b', 'c'])
+        instance.fit(data)
+
+        # Run
+        condition = pd.DataFrame({
+            'a': [0.0] * 10,
+            'c': [0.0] * 10
+        })
+        out = instance._sample_constraint_columns(condition)
+
+        # Assert
+        expected_output = pd.DataFrame({
+            'a': [0.0] * 10,
+            'c': [0.0] * 10,
+            'b': [1.0] * 10
+        })
+        pd.testing.assert_frame_equal(out, expected_output)