import io
import pickle
from unittest.mock import MagicMock, Mock, mock_open, patch

import numpy as np
import pandas as pd
import pytest

from sdv.lite import TabularPreset
from sdv.metadata import Table
from sdv.tabular import GaussianCopula
from tests.utils import DataFrameMatcher


class TestTabularPreset:

    def test___init__missing_name(self):
        """Test the ``TabularPreset.__init__`` method with no parameters.

        Side Effects:
        - ValueError should be thrown
        """
        # Run and Assert
        with pytest.raises(
            ValueError,
            match=('You must provide the name of a preset using the `name` parameter. '
                   r'Use `TabularPreset.list_available_presets\(\)` to browse through '
                   'the options.')):
            TabularPreset()

    def test___init__invalid_name(self):
        """Test the ``TabularPreset.__init__`` method with an invalid arg value.

        Input:
        - name = invalid parameter

        Side Effects:
        - ValueError should be thrown
        """
        # Run and Assert
        with pytest.raises(ValueError, match=r'`name` must be one of *'):
            TabularPreset(name='invalid')

    @patch('sdv.lite.tabular.rdt.transformers')
    @patch('sdv.lite.tabular.GaussianCopula', spec_set=GaussianCopula)
    def test__init__speed_passes_correct_parameters(self, gaussian_copula_mock, transformers_mock):
        """Tests the ``TabularPreset.__init__`` method with the speed preset.

        The method should pass the parameters to the ``GaussianCopula`` class.

        Input:
        - name of the speed preset
        Side Effects:
        - GaussianCopula should receive the correct parameters
        """
        # Run
        TabularPreset(name='FAST_ML')

        # Assert
        gaussian_copula_mock.assert_called_once_with(
            table_metadata=None,
            constraints=None,
            categorical_transformer='FrequencyEncoder_noised',
            default_distribution='gaussian',
            learn_rounding_scheme=False,
        )
        metadata = gaussian_copula_mock.return_value._metadata
        metadata._dtype_transformers.update.assert_called_once_with({
            'i': transformers_mock.FloatFormatter(
                missing_value_replacement=None,
                model_missing_values=False,
                enforce_min_max_values=True,
            ),
            'f': transformers_mock.FloatFormatter(
                missing_value_replacement=None,
                model_missing_values=False,
                enforce_min_max_values=True,
            ),
            'O': transformers_mock.FrequencyEncoder(add_noise=True),
            'b': transformers_mock.BinaryEncoder(
                missing_value_replacement=None,
                model_missing_values=False
            ),
            'M': transformers_mock.UnixTimestampEncoder(
                missing_value_replacement=None,
                model_missing_values=False
            )
        })

    @patch('sdv.lite.tabular.GaussianCopula', spec_set=GaussianCopula)
    def test__init__with_metadata(self, gaussian_copula_mock):
        """Tests the ``TabularPreset.__init__`` method with the speed preset.

        The method should pass the parameters to the ``GaussianCopula`` class.

        Input:
        - name of the speed preset
        Side Effects:
        - GaussianCopula should receive the correct parameters
        """
        # Setup
        metadata = MagicMock(spec_set=Table)

        # Run
        TabularPreset(name='FAST_ML', metadata=metadata)

        # Assert
        gaussian_copula_mock.assert_called_once_with(
            table_metadata=metadata.to_dict(),
            constraints=None,
            categorical_transformer='FrequencyEncoder_noised',
            default_distribution='gaussian',
            learn_rounding_scheme=False,
        )

    @patch('sdv.lite.tabular.rdt.transformers')
    @patch('sdv.lite.tabular.GaussianCopula', spec_set=GaussianCopula)
    def test__init__with_constraints(self, gaussian_copula_mock, transformers_mock):
        """Tests the ``TabularPreset.__init__`` method with constraints.

        The constraints should be added to the metadata.

        Input:
        - constraints

        Side Effects:
        - GaussianCopula should receive args, including the constraints.
        """
        # Setup
        constraint = Mock()

        # Run
        preset = TabularPreset(name='FAST_ML', metadata=None, constraints=[constraint])

        # Assert
        gaussian_copula_mock.assert_called_once_with(
            table_metadata=None,
            constraints=[constraint],
            categorical_transformer='FrequencyEncoder_noised',
            default_distribution='gaussian',
            learn_rounding_scheme=False,
        )
        metadata = gaussian_copula_mock.return_value._metadata
        metadata._dtype_transformers.update.assert_called_once_with({
            'i': transformers_mock.FloatFormatter(
                missing_value_replacement='mean',
                model_missing_values=False,
                enforce_min_max_values=True,
            ),
            'f': transformers_mock.FloatFormatter(
                missing_value_replacement='mean',
                model_missing_values=False,
                enforce_min_max_values=True,
            ),
            'O': transformers_mock.FrequencyEncoder(add_noise=True),
            'b': transformers_mock.BinaryEncoder(
                missing_value_replacement=-1,
                model_missing_values=False
            ),
            'M': transformers_mock.UnixTimestampEncoder(
                missing_value_replacement='mean',
                model_missing_values=False
            )
        })
        assert preset._null_column is True

    @patch('sdv.lite.tabular.GaussianCopula', spec_set=GaussianCopula)
    def test__init__with_constraints_and_metadata(self, gaussian_copula_mock):
        """Tests the ``TabularPreset.__init__`` method with constraints and metadata.

        The constraints should be added to the metadata.

        Input:
        - constraints
        - metadata

        Side Effects:
        - GaussianCopula should receive metadata with the constraints added.
        """
        # Setup
        metadata = {'name': 'test_table', 'fields': []}
        constraint = Mock()

        # Run
        preset = TabularPreset(name='FAST_ML', metadata=metadata, constraints=[constraint])

        # Assert
        expected_metadata = metadata.copy()
        expected_metadata['constraints'] = [constraint.to_dict.return_value]

        gaussian_copula_mock.assert_called_once_with(
            table_metadata=expected_metadata,
            constraints=None,
            categorical_transformer='FrequencyEncoder_noised',
            default_distribution='gaussian',
            learn_rounding_scheme=False,
        )
        metadata = gaussian_copula_mock.return_value._metadata
        assert metadata._dtype_transformers.update.call_count == 1
        assert preset._null_column is True

    def test_fit(self):
        """Test the ``TabularPreset.fit`` method.

        Expect that the model's fit method is called with the expected args.

        Input:
        - fit data

        Side Effects:
        - The model's ``fit`` method is called with the same data.
        """
        # Setup
        metadata = Mock()
        metadata.to_dict.return_value = {'fields': {}}
        model = Mock()
        model._metadata = metadata
        preset = Mock()
        preset._model = model
        preset._null_percentages = None

        # Run
        TabularPreset.fit(preset, pd.DataFrame())

        # Assert
        model.fit.assert_called_once_with(DataFrameMatcher(pd.DataFrame()))
        assert preset._null_percentages is None

    def test_fit_null_column_True(self):
        """Test the ``TabularPreset.fit`` method with modeling null columns.

        Expect that the model's fit method is called with the expected args when
        ``_null_column`` is set to ``True``.

        Setup:
        - _null_column is True

        Input:
        - fit data

        Side Effects:
        - The model's ``fit`` method is called with the same data.
        - ``_null_percentages`` is ``None``
        """
        # Setup
        metadata = Mock()
        metadata.to_dict.return_value = {'fields': {}}
        model = Mock()
        model._metadata = metadata
        preset = Mock()
        preset._model = model
        preset._null_column = True
        preset._null_percentages = None

        # Run
        TabularPreset.fit(preset, pd.DataFrame())

        # Assert
        model.fit.assert_called_once_with(DataFrameMatcher(pd.DataFrame()))
        assert preset._null_percentages is None

    def test_fit_with_null_values(self):
        """Test the ``TabularPreset.fit`` method with null values.

        Expect that the model's fit method is called with the expected args, and that
        the null percentage is calculated correctly.

        Input:
        - fit data

        Side Effects:
        - The model's ``fit`` method is called with the same data.
        """
        # Setup
        metadata = Mock()
        metadata.to_dict.return_value = {'fields': {'a': {}}}
        model = Mock()
        model._metadata = metadata
        preset = Mock()
        preset._model = model
        preset._null_column = False
        preset._null_percentages = None

        data = {'a': [1, 2, np.nan]}

        # Run
        TabularPreset.fit(preset, pd.DataFrame(data))

        # Assert
        model.fit.assert_called_once_with(DataFrameMatcher(pd.DataFrame(data)))
        assert preset._null_percentages == {'a': 1.0 / 3}

    def test__postprocess_sampled_with_null_values(self):
        """Test the ``TabularPreset._postprocess_sampled`` method with null percentages.

        Expect that null values are inserted back into the sampled data.

        Setup:
        - _null_percentages has a valid entry

        Input:
        - sampled data

        Output:
        - sampled data with nulls that represents the expected null percentages.
        """
        # Setup
        sampled = pd.DataFrame({'a': [1, 2, 3, 4, 5]})
        preset = Mock()
        # Convoluted example - 100% percent chance of nulls to make test deterministic.
        preset._null_percentages = {'a': 1}

        # Run
        sampled_with_nulls = TabularPreset._postprocess_sampled(preset, sampled)

        # Assert
        assert sampled_with_nulls['a'].isna().sum() == 5

    def test_sample(self):
        """Test the ``TabularPreset.sample`` method.

        Expect that the model's sample method is called with the expected args.

        Input:
        - num_rows=5

        Side Effects:
        - The model's ``sample`` method is called with the same data.
        """
        # Setup
        model = Mock()
        preset = Mock()
        preset._model = model
        preset._null_percentages = None

        # Run
        TabularPreset.sample(preset, 5)

        # Assert
        model.sample.assert_called_once_with(5, True, 100, None, None, None)

    def test_sample_conditions(self):
        """Test the ``TabularPreset.sample_conditions`` method.

        Expect that the model's sample_conditions method is called with the expected args.

        Input:
        - num_rows=5

        Side Effects:
        - The model's ``sample_conditions`` method is called with the same data.
        """
        # Setup
        model = Mock()
        preset = Mock()
        preset._model = model
        preset._null_percentages = None
        conditions = [Mock()]

        # Run
        TabularPreset.sample_conditions(preset, conditions)

        # Assert
        model.sample_conditions.assert_called_once_with(conditions, 100, None, True, None)

    def test_sample_conditions_with_max_tries(self):
        """Test the ``TabularPreset.sample_conditions`` method with max tries.

        Expect that the model's sample_conditions method is called with the expected args.

        Input:
        - num_rows=5
        - max_retries=2
        """
        # Setup
        model = MagicMock(spec=GaussianCopula)
        preset = Mock()
        preset._model = model
        preset._null_percentages = None
        conditions = [Mock()]

        # Run
        TabularPreset.sample_conditions(preset, conditions, max_tries_per_batch=2, batch_size=5)

        # Assert
        model.sample_conditions.assert_called_once_with(conditions, 2, 5, True, None)

    def test_sample_remaining_columns(self):
        """Test the ``TabularPreset.sample_remaining_columns`` method.

        Expect that the model's sample_remaining_columns method is called with the expected args.

        Input:
        - num_rows=5

        Side Effects:
        - The model's ``sample_remaining_columns`` method is called with the same data.
        """
        # Setup
        model = Mock()
        preset = Mock()
        preset._model = model
        preset._null_percentages = None
        conditions = pd.DataFrame({'a': [1, 2, 3]})

        # Run
        TabularPreset.sample_remaining_columns(preset, conditions)

        # Assert
        model.sample_remaining_columns.assert_called_once_with(conditions, 100, None, True, None)

    def test_sample_remaining_columns_with_max_tries(self):
        """Test the ``TabularPreset.sample_remaining_columns`` method with max tries.

        Expect that the model's sample_remaining_columns method is called with the expected args.

        Input:
        - num_rows=5
        - max_retries=2
        """
        # Setup
        model = MagicMock(spec=GaussianCopula)
        preset = Mock()
        preset._model = model
        preset._null_percentages = None
        conditions = pd.DataFrame({'a': [1, 2, 3]})

        # Run
        TabularPreset.sample_remaining_columns(
            preset, conditions, max_tries_per_batch=2, batch_size=5)

        # Assert
        model.sample_remaining_columns.assert_called_once_with(conditions, 2, 5, True, None)

    def test_list_available_presets(self):
        """Tests the ``TabularPreset.list_available_presets`` method.

        This method should print all the available presets.

        Side Effects:
        - The available presets should be printed.
        """
        # Setup
        out = io.StringIO()
<<<<<<< HEAD
        expected = ("Available presets:\n{'FAST_ML': 'Use this preset to minimize the time "
                    "needed to create a synthetic data model.'}\n\nSupply the desired "
                    'preset using the `name` parameter.\n\nHave any requests for '
                    'custom presets? Contact the SDV team to learn more an SDV Premium license.')
=======
        expected = (
            'Available presets:\n{\'FAST_ML\': \'Use this preset to minimize the time '
            'needed to create a synthetic data model.\'}\n\nSupply the desired '
            'preset using the `name` parameter.\n\nHave any requests for '
            'custom presets? Contact the SDV team to learn more an SDV Premium license.'
        )
>>>>>>> 0a5586af

        # Run
        TabularPreset.list_available_presets(out)

        # Assert
        assert out.getvalue().strip() == expected

    @patch('sdv.lite.tabular.pickle')
    def test_save(self, pickle_mock):
        """Test the ``TabularPreset.save`` method.

        Expect that the model's save method is called with the expected args.

        Input:
        - path

        Side Effects:
        - The model's ``save`` method is called with the same argument.
        """
        # Setup
        model = Mock()
        preset = Mock()
        preset._model = model
        open_mock = mock_open(read_data=pickle.dumps('test'))

        # Run
        with patch('sdv.lite.tabular.open', open_mock):
            TabularPreset.save(preset, 'test-path')

        # Assert
        open_mock.assert_called_once_with('test-path', 'wb')
        pickle_mock.dump.assert_called_once_with(preset, open_mock())

    @patch('sdv.lite.tabular.pickle')
    def test_load(self, pickle_mock):
        """Test the ``TabularPreset.load`` method.

        Expect that the model's load method is called with the expected args.

        Input:
        - path

        Side Effects:
        - The default model's ``load`` method is called with the same argument.
        """
        # Setup
        default_model = Mock()
        TabularPreset._default_model = default_model
        open_mock = mock_open(read_data=pickle.dumps('test'))

        # Run
        with patch('sdv.lite.tabular.open', open_mock):
            loaded = TabularPreset.load('test-file.pkl')

        # Assert
        open_mock.assert_called_once_with('test-file.pkl', 'rb')
        assert loaded == pickle_mock.load.return_value

    def test___repr__(self):
        """Test the ``TabularPreset.__repr__`` method.

        Output:
        - Expect a string 'TabularPreset(name=<name>)'
        """
        # Setup
        instance = TabularPreset('FAST_ML')

        # Run
        res = repr(instance)

        # Assert
        assert res == 'TabularPreset(name=FAST_ML)'<|MERGE_RESOLUTION|>--- conflicted
+++ resolved
@@ -442,19 +442,12 @@
         """
         # Setup
         out = io.StringIO()
-<<<<<<< HEAD
-        expected = ("Available presets:\n{'FAST_ML': 'Use this preset to minimize the time "
-                    "needed to create a synthetic data model.'}\n\nSupply the desired "
-                    'preset using the `name` parameter.\n\nHave any requests for '
-                    'custom presets? Contact the SDV team to learn more an SDV Premium license.')
-=======
         expected = (
-            'Available presets:\n{\'FAST_ML\': \'Use this preset to minimize the time '
-            'needed to create a synthetic data model.\'}\n\nSupply the desired '
+            "Available presets:\n{'FAST_ML': 'Use this preset to minimize the time "
+            "needed to create a synthetic data model.'}\n\nSupply the desired "
             'preset using the `name` parameter.\n\nHave any requests for '
             'custom presets? Contact the SDV team to learn more an SDV Premium license.'
         )
->>>>>>> 0a5586af
 
         # Run
         TabularPreset.list_available_presets(out)
