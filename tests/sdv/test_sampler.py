--- conflicted
+++ resolved
@@ -169,17 +169,12 @@
         result = sampler.sample_rows('parent_table', 5)
 
         # Check
-<<<<<<< HEAD
-        assert result.shape[0] == 5
-        assert all(column in raw_data.columns for column in result.columns)
-=======
         assert result == 'transformed rows'
         assert sampler.sampled == {'table_name': 'samples'}
 
         primary_mock.assert_called_once_with(sampler, 'parent_table', 5)
         parent_mock.assert_called_once_with(sampler, 'parent_table')
         sample_mock.assert_called_once_with(sampler, 'model for parent table', 5, 'parent_table')
->>>>>>> ff166977
 
         expected_sample_info = ('primary_key', sample_mock.return_value)
         update_mock.assert_called_once_with({}, 'parent_table', expected_sample_info)
@@ -218,16 +213,6 @@
         result = sampler.sample_rows('child_table', 5)
 
         # Check
-<<<<<<< HEAD
-        assert result.shape[0] == 5
-        assert all(column in raw_data.columns for column in result.columns)
-
-        # Foreign key columns are all the same
-        unique_foreign_keys = result['CUSTOMER_ID'].unique()
-        sampled_parent = self.sampler.sampled['DEMO_CUSTOMERS'][0][1]
-        assert len(unique_foreign_keys) == 1
-        assert unique_foreign_keys[0] in sampled_parent['CUSTOMER_ID'].values
-=======
         assert result == 'transformed_rows'
         assert sampler.sampled == {'table_name': 'samples'}
 
@@ -248,7 +233,6 @@
         assert args[1].equals(pd.DataFrame({'foreign_key': [0]}))
         assert args[2] == 'child_table'
         assert args[3] == 'parent_name'
->>>>>>> ff166977
 
     @patch('sdv.sampler.Sampler.sample_rows')
     def test_sample_rows_amount_children(self, sample_mock):
