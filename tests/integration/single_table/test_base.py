import datetime
import importlib.metadata
import re
import warnings
from pathlib import Path
from unittest.mock import patch

import numpy as np
import pandas as pd
import platformdirs
import pytest
from rdt.transformers import AnonymizedFaker, FloatFormatter, RegexGenerator, UniformEncoder

from sdv import version
from sdv.datasets.demo import download_demo
from sdv.errors import SynthesizerInputError, VersionError
from sdv.metadata import SingleTableMetadata
from sdv.sampling import Condition
from sdv.single_table import (
    CopulaGANSynthesizer, CTGANSynthesizer, GaussianCopulaSynthesizer, TVAESynthesizer)
from sdv.single_table.base import BaseSingleTableSynthesizer

METADATA = SingleTableMetadata.load_from_dict({
    'METADATA_SPEC_VERSION': 'SINGLE_TABLE_V1',
    'columns': {
        'column1': {
            'sdtype': 'numerical'
        },
        'column2': {
            'sdtype': 'numerical'
        },
        'column3': {
            'sdtype': 'numerical'
        }
    }
})

SYNTHESIZERS = [
    pytest.param(CTGANSynthesizer(METADATA, epochs=1, cuda=False), id='CTGANSynthesizer'),
    pytest.param(TVAESynthesizer(METADATA, epochs=1, cuda=False), id='TVAESynthesizer'),
    pytest.param(GaussianCopulaSynthesizer(METADATA), id='GaussianCopulaSynthesizer'),
    pytest.param(CopulaGANSynthesizer(METADATA, epochs=1, cuda=False), id='CopulaGANSynthesizer'),
]


@pytest.mark.parametrize('synthesizer', SYNTHESIZERS)
def test_conditional_sampling_graceful_reject_sampling_true_dict(synthesizer):
    data = pd.DataFrame({
        'column1': list(range(100)),
        'column2': list(range(100)),
        'column3': list(range(100))
    })

    synthesizer.fit(data)
    conditions = [
        Condition({
            'column1': 28,
            'column2': 37,
            'column3': 93
        })
    ]

    with pytest.raises(ValueError):  # noqa: PT011
        synthesizer.sample_from_conditions(conditions=conditions)


@pytest.mark.parametrize('synthesizer', SYNTHESIZERS)
def test_conditional_sampling_graceful_reject_sampling_true_dataframe(synthesizer):
    data = pd.DataFrame({
        'column1': list(range(100)),
        'column2': list(range(100)),
        'column3': list(range(100))
    })

    synthesizer.fit(data)
    conditions = pd.DataFrame({
        'column1': [28],
        'column2': [37],
        'column3': [93]
    })

    with pytest.raises(ValueError, match='a'):
        synthesizer.sample_remaining_columns(conditions)


def test_sample_from_conditions_with_batch_size():
    """Test the ``sample_from_conditions`` method with a different ``batch_size``.

    If a smaller ``batch_size`` is passed, then the conditions should be broken down into
    batches of that size. If the ``batch_size`` is larger than the condition length, then
    the condition length should be used.

    - Input:
        - Conditions one of length 100 and another of length 10
        - Batch size of length 50

    - Output:
        - Sampled data
    """
    # Setup
    data = pd.DataFrame({
        'column1': list(range(100)),
        'column2': list(range(100)),
        'column3': list(range(100))
    })

    metadata = SingleTableMetadata()
    metadata.add_column('column1', sdtype='numerical')
    metadata.add_column('column2', sdtype='numerical')
    metadata.add_column('column3', sdtype='numerical')

    model = GaussianCopulaSynthesizer(metadata)
    model.fit(data)
    conditions = [
        Condition({'column1': 10}, num_rows=100),
        Condition({'column1': 50}, num_rows=10)
    ]

    # Run
    sampled_data = model.sample_from_conditions(conditions, batch_size=50)

    # Assert
    expected = pd.Series([10] * 100 + [50] * 10, name='column1')
    pd.testing.assert_series_equal(sampled_data['column1'], expected)


def test_sample_from_conditions_negative_float():
    """Test it when the condition is a negative float (GH#1161)."""
    # Setup
    data = pd.DataFrame({
        'column1': [-float(i) for i in range(100)],
        'column2': list(range(100)),
        'column3': list(range(100))
    })

    metadata = SingleTableMetadata()
    metadata.add_column('column1', sdtype='numerical')
    metadata.add_column('column2', sdtype='numerical')
    metadata.add_column('column3', sdtype='numerical')

    model = GaussianCopulaSynthesizer(metadata)
    model.fit(data)
    conditions = [
        Condition({'column1': -10.}, num_rows=100),
        Condition({'column1': -50}, num_rows=10)
    ]

    # Run
    sampled_data = model.sample_from_conditions(conditions)

    # Assert
    expected = pd.Series([-10.] * 100 + [-50.] * 10, name='column1')
    pd.testing.assert_series_equal(sampled_data['column1'], expected)


def test_sample_from_conditions_with_nans():
    """Test it crashes when condition has nans (GH#1758)."""
    # Setup
    data, metadata = download_demo(
        modality='single_table',
        dataset_name='fake_hotel_guests'
    )
    synthesizer = GaussianCopulaSynthesizer(metadata)
    my_condition = Condition(
        num_rows=250,
        column_values={'room_type': None, 'has_rewards': False}
    )

    # Run
    synthesizer.fit(data)

    # Assert
    error_msg = (
        'Missing values are not yet supported for conditional sampling. '
        'Please include only non-null values in your Condition objects.'
    )
    with pytest.raises(SynthesizerInputError, match=error_msg):
        synthesizer.sample_from_conditions(conditions=[my_condition])


def test_sample_remaining_columns_with_all_nans():
    """Test it crashes when every condition row has a nan (GH#1758)."""
    # Setup
    data, metadata = download_demo(
        modality='single_table',
        dataset_name='fake_hotel_guests'
    )
    synthesizer = GaussianCopulaSynthesizer(metadata)
    known_columns = pd.DataFrame(data={
        'has_rewards': [np.nan, False, True],
        'amenities_fee': [5.00, np.nan, None]
    })

    # Run
    synthesizer.fit(data)

    # Assert
    error_msg = (
        'Missing values are not yet supported for conditional sampling. '
        'Please include only non-null values in your Condition objects.'
    )
    with pytest.raises(SynthesizerInputError, match=error_msg):
        synthesizer.sample_remaining_columns(known_columns=known_columns)


def test_sample_remaining_columns_with_some_nans():
    """Test it warns when some of the condition rows contain nans (GH#1758)."""
    # Setup
    data, metadata = download_demo(
        modality='single_table',
        dataset_name='fake_hotel_guests'
    )
    synthesizer = GaussianCopulaSynthesizer(metadata)
    known_columns = pd.DataFrame(data={
        'has_rewards': [True, False, np.nan],
        'amenities_fee': [5.00, np.nan, None]
    })

    # Run
    synthesizer.fit(data)

    # Assert
    warn_msg = (
        'Missing values are not yet supported. '
        'Rows with any missing values will not be created.'
    )
    with pytest.warns(UserWarning, match=warn_msg):
        synthesizer.sample_remaining_columns(known_columns=known_columns)


def test_sample_keys_are_scrambled():
    """Test that the keys are scrambled in the sampled data."""
    # Setup
    data, metadata = download_demo(
        modality='single_table',
        dataset_name='fake_hotel_guests'
    )
    metadata.update_column('guest_email', sdtype='id', regex_format='[A-Z]{3}')
    synthesizer = GaussianCopulaSynthesizer(metadata)
    synthesizer.fit(data)

    # Run
    sampled = synthesizer.sample(1000)

    # Assert
    ids = sampled['guest_email'].head()
    expected_keys = pd.Series(['ARH', 'BBH', 'BAP', 'AIF', 'AQP'], name='guest_email')
    pd.testing.assert_series_equal(ids, expected_keys)


def test_multiple_fits():
    """Test the synthesizer refits correctly on new data.

    The synthesizer should refit the formatters and constraints.
    """
    # Setup
    data_1 = pd.DataFrame({
        'city': ['LA', 'SF', 'CHI', 'LA', 'LA'],
        'state': ['CA', 'CA', 'IL', 'CA', 'CA'],
        'measurement': [27.123, 28.756, 26.908, 21.002, 30.987]
    })
    data_2 = pd.DataFrame({
        'city': ['LA', 'LA', 'CHI', 'LA', 'LA'],
        'state': ['CA', 'CA', 'IL', 'CA', 'CA'],
        'measurement': [27.1, 28.7, 26.9, 21.2, 30.9]
    })
    metadata = SingleTableMetadata()
    metadata.add_column('city', sdtype='categorical')
    metadata.add_column('state', sdtype='categorical')
    metadata.add_column('measurement', sdtype='numerical')
    constraint = {
        'constraint_class': 'FixedCombinations',
        'constraint_parameters': {
            'column_names': ['city', 'state']
        }
    }
    model = GaussianCopulaSynthesizer(metadata)
    model.add_constraints([constraint])

    # Run
    model.fit(data_1)
    model.fit(data_2)

    # Assert
    assert ('SF', 'CA') not in model._data_processor._constraints[0]._combinations_to_uuids
    assert model._data_processor.formatters['measurement']._rounding_digits == 1


@pytest.mark.parametrize('synthesizer', SYNTHESIZERS)
def test_sampling(synthesizer):
    """Test that samples are different when ``reset_sampling`` is not called."""
    # Setup
    data = pd.DataFrame({
        'column1': list(range(100)),
        'column2': list(range(100)),
        'column3': list(range(100))
    })
    synthesizer.fit(data)

    # Run
    sample_1 = synthesizer.sample(10)
    sample_2 = synthesizer.sample(10)

    # Assert
    with pytest.raises(AssertionError):
        pd.testing.assert_frame_equal(sample_1, sample_2)


@pytest.mark.parametrize('synthesizer', SYNTHESIZERS)
def test_sampling_reset_sampling(synthesizer):
    """Test ``sample`` method for each synthesizer using ``reset_sampling``."""
    metadata = SingleTableMetadata.load_from_dict({
        'METADATA_SPEC_VERSION': 'SINGLE_TABLE_V1',
        'columns': {
            'column1': {
                'sdtype': 'numerical'
            },
            'column2': {
                'sdtype': 'address'
            },
            'column3': {
                'sdtype': 'email'
            },
            'column4': {
                'sdtype': 'ssn',
                'pii': True
            }
        }
    })
    data = pd.DataFrame({
        'column1': list(range(100)),
        'column2': [str(i) for i in (range(100))],
        'column3': [str(i) for i in (range(100))],
        'column4': [str(i) for i in (range(100))],
    })

    if isinstance(synthesizer, (CTGANSynthesizer, TVAESynthesizer)):
        synthesizer = synthesizer.__class__(metadata, cuda=False)
    else:
        synthesizer = synthesizer.__class__(metadata)

    synthesizer.fit(data)

    sampled1 = synthesizer.sample(10)
    synthesizer.reset_sampling()
    sampled2 = synthesizer.sample(10)

    pd.testing.assert_frame_equal(sampled1, sampled2)


def test_config_creation_doesnt_raise_error():
    """Test https://github.com/sdv-dev/SDV/issues/1110."""
    # Setup
    test_data = pd.DataFrame({
        'address_col': ['223 Williams Rd', '75 Waltham St', '77 Mass Ave'],
        'numerical_col': [1, 2, 3],
    })
    test_metadata = SingleTableMetadata()

    # Run
    test_metadata.detect_from_dataframe(test_data)
    test_metadata.update_column(
        column_name='address_col',
        sdtype='address',
        pii=False
    )

    synthesizer = GaussianCopulaSynthesizer(test_metadata)
    synthesizer.fit(test_data)


def test_transformers_correctly_auto_assigned():
    """Ensure the correct transformers and parameters are auto assigned to the data."""
    # Setup
    data = pd.DataFrame({
        'primary_key': ['user-000', 'user-001', 'user-002'],
        'pii_col': ['223 Williams Rd', '75 Waltham St', '77 Mass Ave'],
        'numerical_col': [1, 2, 3],
        'categorical_col': ['a', 'b', 'a'],
    })

    metadata = SingleTableMetadata()
    metadata.detect_from_dataframe(data)
    metadata.update_column(column_name='primary_key', sdtype='id', regex_format='user-[0-9]{3}')
    metadata.set_primary_key('primary_key')
    metadata.update_column(column_name='pii_col', sdtype='address', pii=True)
    synthesizer = GaussianCopulaSynthesizer(
        metadata, enforce_min_max_values=False, enforce_rounding=False)

    # Run
    synthesizer.auto_assign_transformers(data)
    transformers = synthesizer.get_transformers()

    # Assert
    assert isinstance(transformers['numerical_col'], FloatFormatter)
    assert isinstance(transformers['pii_col'], AnonymizedFaker)
    assert isinstance(transformers['primary_key'], RegexGenerator)
    assert isinstance(transformers['categorical_col'], UniformEncoder)

    assert transformers['numerical_col'].missing_value_replacement == 'mean'
    assert transformers['numerical_col'].missing_value_generation == 'random'
    assert transformers['numerical_col'].learn_rounding_scheme is False
    assert transformers['numerical_col'].enforce_min_max_values is False

    assert transformers['pii_col'].provider_name == 'address'
    assert transformers['pii_col'].function_name == 'address'

    assert transformers['primary_key'].regex_format == 'user-[0-9]{3}'
    assert transformers['primary_key'].enforce_uniqueness is True


def test_modeling_with_complex_datetimes():
    """Test that models work with datetimes passed as strings or ints with complex format."""
    # Setup
    data = pd.DataFrame(data={
        'string_column': [
            '20220902110443000000',
            '20220916230356000000',
            '20220826173917000000',
            '20220826212135000000',
            '20220929111311000000'
        ],
        'int_column': [
            20220902110443000000,
            20220916230356000000,
            20220826173917000000,
            20220826212135000000,
            20220929111311000000
        ]
    })

    test_metadata = {
        'columns': {
            'string_column': {
                'sdtype': 'datetime',
                'datetime_format': '%Y%m%d%H%M%S%f'
            },
            'int_column': {
                'sdtype': 'datetime',
                'datetime_format': '%Y%m%d%H%M%S%f'
            }
        }
    }

    # Run
    metadata = SingleTableMetadata.load_from_dict(test_metadata)
    metadata.validate()
    synth = GaussianCopulaSynthesizer(metadata)
    synth.validate(data)
    synth.fit(data)
    sampled = synth.sample(10)

    # Assert
    synth.validate(sampled)


def test_auto_assign_transformers_and_update_with_pii():
    """Ensure the ability to update a transformer with any given ``pii`` sdtype.

    This test is designed to auto-assign the transformers to an updated metadata that contains
    an ``pii`` field set as ``sdtype`` but no ``pii`` in the ``metadata`` itself. This should
    still assign the expected transformer to it.
    """
    # Setup
    data = pd.DataFrame(data={
        'id': ['N', 'A', 'K', 'F', 'P'],
        'numerical': [1, 2, 3, 2, 1],
        'name': ['A', 'A', 'B', 'B', 'B']
    })

    metadata = SingleTableMetadata()
    metadata.detect_from_dataframe(data)

    # Run
    metadata.update_column(column_name='id', sdtype='first_name')
    metadata.update_column(column_name='name', sdtype='name')
    metadata.set_primary_key('id')
    synthesizer = GaussianCopulaSynthesizer(metadata)
    synthesizer.auto_assign_transformers(data)

    # Assert
    id_transformer = synthesizer.get_transformers()['id']
    name_transformer = synthesizer.get_transformers()['name']
    assert id_transformer.provider_name == 'person'
    assert id_transformer.function_name == 'first_name'
    assert id_transformer.cardinality_rule == 'unique'

    assert name_transformer.provider_name == 'person'
    assert name_transformer.function_name == 'name'
    assert name_transformer.cardinality_rule is None


def test_refitting_a_model():
    """Test that refitting a model resets the sampling state of the generators."""
    # Setup
    data = pd.DataFrame(data={
        'id': [0, 1, 2, 3, 4],
        'numerical': [1, 2, 3, 2, 1],
        'name': ['A', 'A', 'B', 'B', 'B']
    })

    metadata = SingleTableMetadata()
    metadata.detect_from_dataframe(data)
    metadata.update_column(column_name='name', sdtype='name')
    metadata.update_column('id', sdtype='id')
    metadata.set_primary_key('id')

    synthesizer = GaussianCopulaSynthesizer(metadata)
    synthesizer.fit(data)
    first_sample = synthesizer.sample(10)

    # Run
    synthesizer.fit(data)
    second_sample = synthesizer.sample(10)

    # Assert
    assert all(second_sample['name'] == first_sample['name'])
    assert all(second_sample['id'] == first_sample['id'])


def test_get_info():
    """Test the correct dictionary is returned.

    Check the return dictionary is valid both before and after fitting a synthesizer.
    """
    # Setup
    data = pd.DataFrame({'col': [1, 2, 3]})
    today = datetime.datetime.today().strftime('%Y-%m-%d')
    metadata = SingleTableMetadata()
    metadata.add_column('col', sdtype='numerical')
    synthesizer = GaussianCopulaSynthesizer(metadata)

    # Run
    info = synthesizer.get_info()

    # Assert
    assert info == {
        'class_name': 'GaussianCopulaSynthesizer',
        'creation_date': today,
        'is_fit': False,
        'last_fit_date': None,
        'fitted_sdv_version': None
    }

    # Run
    synthesizer.fit(data)
    info = synthesizer.get_info()

    # Assert
    version = importlib.metadata.version('sdv')
    assert info == {
        'class_name': 'GaussianCopulaSynthesizer',
        'creation_date': today,
        'is_fit': True,
        'last_fit_date': today,
        'fitted_sdv_version': version
    }


def test_save_and_load(tmp_path):
    """Test that synthesizers can be saved and loaded properly."""
    # Setup
    metadata = SingleTableMetadata()
    instance = BaseSingleTableSynthesizer(metadata)
    synthesizer_path = tmp_path / 'synthesizer.pkl'
    instance.save(synthesizer_path)

    # Run
    loaded_instance = BaseSingleTableSynthesizer.load(synthesizer_path)

    # Assert
    assert isinstance(loaded_instance, BaseSingleTableSynthesizer)
    assert loaded_instance.metadata.columns == {}
    assert loaded_instance.metadata.primary_key is None
    assert loaded_instance.metadata.alternate_keys == []
    assert loaded_instance.metadata.sequence_key is None
    assert loaded_instance.metadata.sequence_index is None
    assert loaded_instance.metadata._version == 'SINGLE_TABLE_V1'
    assert instance._synthesizer_id == loaded_instance._synthesizer_id


def test_save_and_load_no_id(tmp_path):
    """Test that synthesizers can be saved and loaded properly."""
    # Setup
    metadata = SingleTableMetadata()
    instance = BaseSingleTableSynthesizer(metadata)
    synthesizer_path = tmp_path / 'synthesizer.pkl'
    delattr(instance, '_synthesizer_id')

    instance.save(synthesizer_path)

    # Run
    loaded_instance = BaseSingleTableSynthesizer.load(synthesizer_path)

    # Assert
    assert isinstance(loaded_instance, BaseSingleTableSynthesizer)
    assert loaded_instance.metadata.columns == {}
    assert loaded_instance.metadata.primary_key is None
    assert loaded_instance.metadata.alternate_keys == []
    assert loaded_instance.metadata.sequence_key is None
    assert loaded_instance.metadata.sequence_index is None
    assert loaded_instance.metadata._version == 'SINGLE_TABLE_V1'
    assert hasattr(instance, '_synthesizer_id') is False
    assert hasattr(loaded_instance, '_synthesizer_id') is True
    assert isinstance(loaded_instance._synthesizer_id, str) is True


def test_save_and_load_with_downgraded_version(tmp_path):
    """Test that synthesizers are raising errors if loaded on a downgraded version."""
    # Setup
    metadata = SingleTableMetadata()
    instance = BaseSingleTableSynthesizer(metadata)
    instance._fitted = True
    instance._fitted_sdv_version = '10.0.0'
    synthesizer_path = tmp_path / 'synthesizer.pkl'
    instance.save(synthesizer_path)

    # Run and Assert
    error_msg = (
        f'You are currently on SDV version {version.public} but this '
        'synthesizer was created on version 10.0.0. '
        'Downgrading your SDV version is not supported.'
    )
    with pytest.raises(VersionError, match=error_msg):
        BaseSingleTableSynthesizer.load(synthesizer_path)


@patch('sdv.single_table.base.BaseSingleTableSynthesizer._fit')
def test_metadata_updated_no_warning(mock__fit, tmp_path):
    """Test scenario where no warning about metadata should be raised.

    Run 1 - The medata is load from a dict without modifications.
    Run 2 - The metadata uses ``detect_from_dataframes`` but is saved to a file
            before defining the syntheiszer.
    Run 3 - The metadata is updated with a new column after the synthesizer
            initialization, but is saved to a file before fitting.
    """
    # Setup
    metadata_from_dict = SingleTableMetadata().load_from_dict({
        'columns': {
            'col 1': {'sdtype': 'numerical'},
            'col 2': {'sdtype': 'numerical'},
            'col 3': {'sdtype': 'categorical'},
        }
    })
    data = pd.DataFrame({
        'col 1': [1, 2, 3],
        'col 2': [4, 5, 6],
        'col 3': ['a', 'b', 'c'],
    })

    # Run 1
    with warnings.catch_warnings(record=True) as captured_warnings:
        warnings.simplefilter('always')
        instance = BaseSingleTableSynthesizer(metadata_from_dict)
        instance.fit(data)

    # Assert
    assert len(captured_warnings) == 0

    # Run 2
    metadata_detect = SingleTableMetadata()
    metadata_detect.detect_from_dataframe(data)
    file_name = tmp_path / 'singletable.json'
    metadata_detect.save_to_json(file_name)
    with warnings.catch_warnings(record=True) as captured_warnings:
        warnings.simplefilter('always')
        instance = BaseSingleTableSynthesizer(metadata_detect)
        instance.fit(data)

    # Assert
    assert len(captured_warnings) == 0

    # Run 3
    instance = BaseSingleTableSynthesizer(metadata_detect)
    metadata_detect.update_column('col 1', sdtype='categorical')
    file_name = tmp_path / 'singletable_2.json'
    metadata_detect.save_to_json(file_name)
    with warnings.catch_warnings(record=True) as captured_warnings:
        warnings.simplefilter('always')
        instance.fit(data)

    # Assert
    assert len(captured_warnings) == 0


@patch('sdv.single_table.base.BaseSingleTableSynthesizer._fit')
def test_metadata_updated_warning_detect(mock__fit):
    """Test that using ``detect_from_dataframe`` without saving the metadata raise a warning.

    The warning is expected to be raised only once during synthesizer initialization. It should
    not be raised again when calling ``fit``.
    """
    # Setup
    data = pd.DataFrame({
        'col 1': [1, 2, 3],
        'col 2': [4, 5, 6],
        'col 3': ['a', 'b', 'c'],
    })
    metadata = SingleTableMetadata()
    metadata.detect_from_dataframe(data)
    expected_message = re.escape(
        "We strongly recommend saving the metadata using 'save_to_json' for replicability"
        ' in future SDV versions.'
    )

    # Run
    with pytest.warns(UserWarning, match=expected_message) as record:
        instance = BaseSingleTableSynthesizer(metadata)
        instance.fit(data)

    # Assert
    assert len(record) == 1


parametrization = [
    ('update_column', {'column_name': 'col 1', 'sdtype': 'categorical'}),
    ('set_primary_key', {'column_name': 'col 1'}),
    (
        'add_column_relationship', {
            'relationship_type': 'address',
            'column_names': ['city', 'country']
        }
    ),
    ('add_alternate_keys', {'column_names': ['col 1', 'col 2']}),
    ('set_sequence_key', {'column_name': 'col 1'}),
    ('add_column', {'column_name': 'col 6', 'sdtype': 'numerical'}),
]


@pytest.mark.parametrize(('method', 'kwargs'), parametrization)
def test_metadata_updated_warning(method, kwargs):
    """Test that modifying metadata without saving it raise a warning.

    The warning should be raised during synthesizer initialization.
    """
    # Setup
    metadata = SingleTableMetadata().load_from_dict({
        'columns': {
            'col 1': {'sdtype': 'id'},
            'col 2': {'sdtype': 'id'},
            'col 3': {'sdtype': 'categorical'},
            'city': {'sdtype': 'city'},
            'country': {'sdtype': 'country_code'},
        }
    })
    expected_message = re.escape(
        "We strongly recommend saving the metadata using 'save_to_json' for replicability"
        ' in future SDV versions.'
    )

    # Run
    metadata.__getattribute__(method)(**kwargs)
    with pytest.warns(UserWarning, match=expected_message):
        BaseSingleTableSynthesizer(metadata)

    # Assert
    assert metadata._updated is False


def test_fit_raises_version_error():
    """Test that a ``VersionError`` is being raised if the current version is newer."""
    # Setup
    data = pd.DataFrame({
        'col 1': [1, 2, 3],
        'col 2': [4, 5, 6],
        'col 3': ['a', 'b', 'c'],
    })
    metadata = SingleTableMetadata()
    metadata.detect_from_dataframe(data)
    instance = BaseSingleTableSynthesizer(metadata)
    instance._fitted_sdv_version = '1.0.0'

    # Run and Assert
    expected_message = (
        f'You are currently on SDV version {version.public} but this synthesizer was created on '
        'version 1.0.0. Fitting this synthesizer again is not supported. Please create a new '
        'synthesizer.'
    )
    with pytest.raises(VersionError, match=expected_message):
        instance.fit(data)


@patch('sdv.single_table.base.generate_synthesizer_id')
@patch('sdv.single_table.base.datetime')
def test_synthesizer_logger(mock_datetime, mock_generate_id):
    """Test that the synthesizer logger logs the expected messages."""
    # Setup
    store_path = Path(platformdirs.user_data_dir('sdv', 'sdv-dev'))
    file_name = 'sdv_logs.log'

    synth_id = 'GaussianCopulaSynthesizer_1.0.0_92aff11e9a5649d1a280990d1231a5f5'
    mock_generate_id.return_value = synth_id
    mock_datetime.datetime.now.return_value = '2024-04-19 16:20:10.037183'
    data = pd.DataFrame({
        'col 1': [1, 2, 3],
        'col 2': [4, 5, 6],
        'col 3': ['a', 'b', 'c'],
    })
    metadata = SingleTableMetadata()
    metadata.detect_from_dataframe(data)

    # Run
    instance = GaussianCopulaSynthesizer(metadata)

    # Assert
    with open(store_path / file_name) as f:
        instance_lines = f.readlines()[-4:]

    assert ''.join(instance_lines) == (
        'Instance:\n'
        '  Timestamp: 2024-04-19 16:20:10.037183\n'
        '  Synthesizer class name: GaussianCopulaSynthesizer\n'
        '  Synthesizer id: GaussianCopulaSynthesizer_1.0.0_92aff11e9a5649d1a280990d1231a5f5\n'
    )

    # Run
    instance.fit(data)

    # Assert
    with open(store_path / file_name) as f:
        fit_lines = f.readlines()[-17:]

    assert ''.join(fit_lines) == (
        'Fit:\n'
        '  Timestamp: 2024-04-19 16:20:10.037183\n'
        '  Synthesizer class name: GaussianCopulaSynthesizer\n'
        '  Statistics of the fit data:\n'
        '    Total number of tables: 1\n'
        '    Total number of rows: 3\n'
        '    Total number of columns: 3\n'
        '  Synthesizer id: GaussianCopulaSynthesizer_1.0.0_92aff11e9a5649d1a280990d1231a5f5\n'
        '\nFit processed data:\n'
        '  Timestamp: 2024-04-19 16:20:10.037183\n'
        '  Synthesizer class name: GaussianCopulaSynthesizer\n'
        '  Statistics of the fit processed data:\n'
        '    Total number of tables: 1\n'
        '    Total number of rows: 3\n'
        '    Total number of columns: 3\n'
        '  Synthesizer id: GaussianCopulaSynthesizer_1.0.0_92aff11e9a5649d1a280990d1231a5f5\n'
    )

    # Run
    instance.sample(100)
    with open(store_path / file_name) as f:
        sample_lines = f.readlines()[-8:]

    assert ''.join(sample_lines) == (
        'Sample:\n'
        '  Timestamp: 2024-04-19 16:20:10.037183\n'
        '  Synthesizer class name: GaussianCopulaSynthesizer\n'
        '  Statistics of the sample size:\n'
        '    Total number of tables: 1\n'
        '    Total number of rows: 100\n'
        '    Total number of columns: 3\n'
        '  Synthesizer id: GaussianCopulaSynthesizer_1.0.0_92aff11e9a5649d1a280990d1231a5f5\n'
    )


SYNTHESIZERS_CLASSES = [
    pytest.param(CTGANSynthesizer, id='CTGANSynthesizer'),
    pytest.param(TVAESynthesizer, id='TVAESynthesizer'),
    pytest.param(GaussianCopulaSynthesizer, id='GaussianCopulaSynthesizer'),
    pytest.param(CopulaGANSynthesizer, id='CopulaGANSynthesizer'),
]

<<<<<<< HEAD
@pytest.mark.parametrize('synthesizer_class', SYNTHESIZERS_CLASSES)
def test_fit_and_sample_numerical_col_names(synthesizer_class):
    """Test fit and sampling when column names are integers"""
=======

@pytest.mark.parametrize('synthesizer_class', SYNTHESIZERS_CLASSES)
def test_fit_and_sample_numerical_col_names(synthesizer_class):
    """Test fitting/sampling when column names are integers"""
>>>>>>> 971f685f
    # Setup
    num_rows = 50
    num_cols = 10
    values = {
        i: np.random.randint(0, 100, size=num_rows) for i in range(num_cols)
    }
    data = pd.DataFrame(values)
    metadata = SingleTableMetadata()
    metadata_dict = {'columns': {}}
    for i in range(num_cols):
        metadata_dict['columns'][i] = {'sdtype': 'numerical'}
    metadata = SingleTableMetadata.load_from_dict(metadata_dict)

    # Run
    synth = synthesizer_class(metadata)
    synth.fit(data)
    sample_1 = synth.sample(10)
    sample_2 = synth.sample(10)

    assert sample_1.columns.tolist() == data.columns.tolist()
    assert sample_2.columns.tolist() == data.columns.tolist()

    # Assert
    with pytest.raises(AssertionError):
        pd.testing.assert_frame_equal(sample_1, sample_2)<|MERGE_RESOLUTION|>--- conflicted
+++ resolved
@@ -864,16 +864,10 @@
     pytest.param(CopulaGANSynthesizer, id='CopulaGANSynthesizer'),
 ]
 
-<<<<<<< HEAD
-@pytest.mark.parametrize('synthesizer_class', SYNTHESIZERS_CLASSES)
-def test_fit_and_sample_numerical_col_names(synthesizer_class):
-    """Test fit and sampling when column names are integers"""
-=======
 
 @pytest.mark.parametrize('synthesizer_class', SYNTHESIZERS_CLASSES)
 def test_fit_and_sample_numerical_col_names(synthesizer_class):
     """Test fitting/sampling when column names are integers"""
->>>>>>> 971f685f
     # Setup
     num_rows = 50
     num_cols = 10
